"""Streamlit ASX200 daily signal provider using Golden Cross with profit targets."""
from __future__ import annotations

import argparse
import io
import sys
import time
import unittest
from dataclasses import dataclass
from datetime import date, datetime, timedelta
from typing import Callable, Dict, Iterable, List, Optional, Tuple

import numpy as np
import pandas as pd
import streamlit as st
import yfinance as yf

try:  # pragma: no cover - compatibility with older yfinance versions
    from yfinance import exceptions as yf_exceptions
except Exception:  # pragma: no cover - fallback when exceptions module missing
    class _YFExceptionsFallback:
        """Fallback container for yfinance exceptions when unavailable."""

        class YFTzMissingError(Exception):
            """Raised when a timezone cannot be determined for a ticker."""

    yf_exceptions = _YFExceptionsFallback()  # type: ignore

try:  # pragma: no cover - optional dependency for charts
    import altair as alt
except Exception:  # pragma: no cover - fallback if Altair unavailable
    alt = None  # type: ignore


DISPLAY_PREFIX = "ASX: "
DEFAULT_EXCHANGE = "ASX"


def _parse_ticker_parts(raw: object) -> Tuple[str, Optional[str]]:
    """Return the symbol and exchange (if provided) from a ticker input."""

    if not isinstance(raw, str):
        return "", None

    sanitized = raw.strip().upper()
    if not sanitized:
        return "", None

    if ":" in sanitized:
        exchange, symbol = sanitized.split(":", 1)
        return symbol.strip().replace(" ", ""), exchange.strip() or None

    return sanitized.replace(" ", ""), None


def format_display_ticker(raw: object, *, assume_exchange: Optional[str] = DEFAULT_EXCHANGE) -> str:
    """Format a ticker for UI display (e.g. ``ASX: BHP``)."""

    symbol, exchange = _parse_ticker_parts(raw)
    if not symbol:
        return ""

    resolved_exchange = (exchange or assume_exchange or "").upper()
    normalized = normalize_ticker_symbol(raw, assume_exchange=assume_exchange)

    if normalized.endswith(".AX") and resolved_exchange == "ASX":
        return f"{DISPLAY_PREFIX}{normalized[:-3]}"

    if resolved_exchange:
        return f"{resolved_exchange}: {symbol}"

    return normalized


def normalize_ticker_symbol(
    raw: object, *, assume_exchange: Optional[str] = DEFAULT_EXCHANGE
) -> str:
    """Convert a ticker input into a yfinance compatible symbol."""

    symbol, exchange = _parse_ticker_parts(raw)
    if not symbol:
        raise ValueError("Ticker cannot be empty.")

    if symbol.endswith(".AX"):
        return symbol

    resolved_exchange = (exchange or assume_exchange or "").upper()
    if resolved_exchange == "ASX" and "." not in symbol:
        return f"{symbol}.AX"

    return symbol


def _safe_normalize_symbol(
    value: object, *, assume_exchange: Optional[str] = DEFAULT_EXCHANGE
) -> Optional[str]:
    try:
        return normalize_ticker_symbol(value, assume_exchange=assume_exchange)
    except ValueError:
        return None


ASX200_CSV = """ticker,name,sector,market_cap_billion
A2M.AX,The a2 Milk Company Ltd,Consumer Staples,4.1
ABB.AX,Austal Ltd,Industrials,1.6
ABC.AX,Adbri Ltd,Materials,1.5
ABP.AX,Abacus Group,Real Estate,2.2
AD8.AX,Audinate Group Ltd,Information Technology,1.5
AGL.AX,AGL Energy Ltd,Utilities,6.2
AHY.AX,Asaleo Care Ltd,Consumer Staples,0.8
ALD.AX,Ampol Ltd,Energy,6.9
ALG.AX,Ardent Leisure Group,Consumer Discretionary,0.6
ALQ.AX,ALS Ltd,Industrials,6.0
ALL.AX,Aristocrat Leisure Ltd,Consumer Discretionary,24.0
ALU.AX,Altium Ltd,Information Technology,6.2
ALX.AX,Atlas Arteria,Industrials,6.5
AMA.AX,AMA Group Ltd,Industrials,0.6
AMC.AX,Amcor PLC,Materials,19.5
AMP.AX,AMP Ltd,Financials,3.5
ANN.AX,Ansell Ltd,Health Care,4.3
ANZ.AX,ANZ Banking Group,Financials,74.2
APA.AX,APA Group,Utilities,14.8
APE.AX,Eagers Automotive Ltd,Consumer Discretionary,3.7
APM.AX,APM Human Services,Industrials,1.8
APX.AX,Appen Ltd,Information Technology,0.6
ARB.AX,ARB Corporation Ltd,Consumer Discretionary,2.3
ARF.AX,Arena REIT,Real Estate,1.5
ARG.AX,Argo Investments Ltd,Financials,6.5
ASX.AX,ASX Ltd,Financials,15.1
AUB.AX,AUB Group Ltd,Financials,3.0
AWC.AX,Alumina Ltd,Materials,4.0
AX1.AX,Accent Group Ltd,Consumer Discretionary,1.3
AZJ.AX,Aurizon Holdings Ltd,Industrials,7.0
BAP.AX,Bapcor Ltd,Consumer Discretionary,2.0
BEN.AX,Bendigo and Adelaide Bank Ltd,Financials,5.2
BFG.AX,Bell Financial Group Ltd,Financials,0.5
BHP.AX,BHP Group Ltd,Materials,220.0
BKL.AX,Blackmores Ltd,Health Care,1.2
BLD.AX,Boral Ltd,Materials,5.0
BPT.AX,Beach Energy Ltd,Energy,3.3
BRG.AX,Breville Group Ltd,Consumer Discretionary,4.5
BSL.AX,BlueScope Steel Ltd,Materials,8.2
BVS.AX,Bravura Solutions Ltd,Information Technology,0.6
BWP.AX,BWP Trust,Real Estate,2.6
BXB.AX,Brambles Ltd,Industrials,19.0
CAR.AX,Car Group Ltd,Communication Services,7.2
CBA.AX,Commonwealth Bank of Australia,Financials,170.0
CCP.AX,Credit Corp Group Ltd,Financials,1.6
CCX.AX,City Chic Collective,Consumer Discretionary,0.7
CDP.AX,Carindale Property Trust,Real Estate,1.2
CGF.AX,Challenger Ltd,Financials,6.1
CHC.AX,Charter Hall Group,Real Estate,7.8
CHN.AX,Chalice Mining Ltd,Materials,2.4
CIA.AX,Champion Iron Ltd,Materials,3.5
CIM.AX,CIMIC Group Ltd,Industrials,7.0
CKF.AX,Collins Foods Ltd,Consumer Discretionary,1.2
CLW.AX,Charter Hall Long WALE REIT,Real Estate,2.9
CMW.AX,Centuria Office REIT,Real Estate,1.1
CNI.AX,Centuria Capital Group,Real Estate,2.2
COF.AX,Centuria Office REIT,Real Estate,1.3
COH.AX,Cochlear Ltd,Health Care,15.0
COL.AX,Coles Group Ltd,Consumer Staples,25.6
CPU.AX,Computershare Ltd,Information Technology,15.9
CQR.AX,Charter Hall Retail REIT,Real Estate,2.1
CSL.AX,CSL Ltd,Health Care,140.0
CSR.AX,CSR Ltd,Materials,3.9
CTD.AX,Corporate Travel Management,Consumer Discretionary,2.5
CUV.AX,Clinuvel Pharmaceuticals,Health Care,1.4
CWY.AX,Cleanaway Waste Management Ltd,Industrials,6.0
CXO.AX,Core Lithium Ltd,Materials,2.0
DBI.AX,Dalrymple Bay Infrastructure,Industrials,1.0
DDR.AX,Dicker Data Ltd,Information Technology,2.0
DEG.AX,De Grey Mining Ltd,Materials,2.5
DMP.AX,Domino's Pizza Enterprises Ltd,Consumer Discretionary,5.8
DOW.AX,Downer EDI Ltd,Industrials,3.0
DRR.AX,Deterra Royalties Ltd,Materials,2.5
DXS.AX,Dexus,Real Estate,10.5
EBO.AX,Ebos Group Ltd,Health Care,7.8
EDV.AX,Endeavour Group Ltd,Consumer Staples,12.0
ELD.AX,Elders Ltd,Consumer Staples,2.1
EML.AX,EML Payments Ltd,Information Technology,1.5
EHE.AX,Estia Health Ltd,Health Care,0.9
EVN.AX,Evolution Mining Ltd,Materials,7.5
EVT.AX,Event Hospitality,Consumer Discretionary,2.3
FBU.AX,Fletcher Building Ltd,Industrials,4.3
FLT.AX,Flight Centre Travel Group Ltd,Consumer Discretionary,4.2
FMG.AX,Fortescue Metals Group Ltd,Materials,70.0
FPH.AX,Fisher & Paykel Healthcare,Health Care,14.2
GMG.AX,Goodman Group,Real Estate,46.0
GMA.AX,Genworth Mortgage Insurance,Financials,0.9
GNC.AX,GrainCorp Ltd,Consumer Staples,1.9
GOR.AX,Gold Road Resources Ltd,Materials,1.2
GPT.AX,GPT Group,Real Estate,8.7
GUD.AX,GUD Holdings Ltd,Consumer Discretionary,1.3
GWA.AX,GWA Group Ltd,Industrials,0.9
HLS.AX,Healius Ltd,Health Care,2.8
HMC.AX,HMC Capital Ltd,Financials,1.5
HSN.AX,Hansen Technologies Ltd,Information Technology,1.0
HUB.AX,HUB24 Ltd,Financials,2.0
HVN.AX,Harvey Norman Holdings Ltd,Consumer Discretionary,5.2
IAG.AX,Insurance Australia Group Ltd,Financials,12.5
IEL.AX,IDP Education Ltd,Consumer Discretionary,7.0
IFL.AX,Insignia Financial Ltd,Financials,2.0
IFT.AX,Infratil Ltd,Utilities,5.7
IGO.AX,IGO Ltd,Materials,11.0
ILU.AX,Iluka Resources Ltd,Materials,5.0
IMU.AX,Imugene Ltd,Health Care,1.0
INA.AX,Ingenia Communities Group,Real Estate,1.6
IPL.AX,Incitec Pivot Ltd,Materials,6.8
IPH.AX,IPH Ltd,Industrials,1.9
IRE.AX,Iress Ltd,Information Technology,2.8
IVC.AX,InvoCare Ltd,Consumer Discretionary,1.4
JHX.AX,James Hardie Industries PLC,Materials,24.0
JIN.AX,Jumbo Interactive,Consumer Discretionary,1.1
JBH.AX,JB Hi-Fi Ltd,Consumer Discretionary,5.4
JLG.AX,Johns Lyng Group,Industrials,2.0
KAR.AX,Karoon Energy Ltd,Energy,2.5
KGN.AX,Kogan.com Ltd,Consumer Discretionary,1.0
LLC.AX,Lendlease Group,Real Estate,6.6
LNK.AX,Link Administration Holdings Ltd,Information Technology,2.8
LTR.AX,Liontown Resources Ltd,Materials,3.0
LYC.AX,Lynas Rare Earths Ltd,Materials,8.1
MAQ.AX,Macquarie Telecom Group,Information Technology,1.2
MCY.AX,Mercury NZ Ltd,Utilities,5.0
MEZ.AX,Meridian Energy Ltd,Utilities,7.0
MFG.AX,Magellan Financial Group Ltd,Financials,3.4
MGR.AX,Mirvac Group,Real Estate,10.2
MIN.AX,Mineral Resources Ltd,Materials,13.5
MND.AX,Monadelphous Group,Industrials,1.6
MPL.AX,Medibank Private Ltd,Health Care,8.0
MP1.AX,Megaport Ltd,Information Technology,2.0
MQG.AX,Macquarie Group Ltd,Financials,70.0
MSB.AX,Mesoblast Ltd,Health Care,1.1
MTS.AX,Metcash Ltd,Consumer Staples,4.3
MYR.AX,Myer Holdings Ltd,Consumer Discretionary,0.8
MYX.AX,Mayne Pharma Group Ltd,Health Care,0.6
NAB.AX,National Australia Bank Ltd,Financials,95.0
NAN.AX,Nanosonics Ltd,Health Care,2.0
NCK.AX,Nick Scali Ltd,Consumer Discretionary,1.0
NCM.AX,Newcrest Mining Ltd,Materials,20.0
NHF.AX,NIB Holdings Ltd,Financials,3.2
NIC.AX,Nickel Industries Ltd,Materials,2.4
NSR.AX,National Storage REIT,Real Estate,3.0
NST.AX,Northern Star Resources Ltd,Materials,14.0
NUF.AX,Nufarm Ltd,Materials,2.2
NWH.AX,NRW Holdings Ltd,Industrials,1.2
NWL.AX,Netwealth Group Ltd,Financials,6.1
NXT.AX,Nextdc Ltd,Information Technology,6.5
OBL.AX,Omni Bridgeway,Financials,1.0
OML.AX,Ooh!Media Ltd,Communication Services,1.1
ORA.AX,Orora Ltd,Materials,3.9
ORG.AX,Origin Energy Ltd,Energy,15.0
ORI.AX,Orica Ltd,Materials,6.8
OSH.AX,Oil Search Ltd,Energy,11.0
OZL.AX,Oz Minerals Ltd,Materials,9.0
PDN.AX,Paladin Energy Ltd,Energy,1.4
PGH.AX,Peet Ltd,Real Estate,0.8
PLS.AX,Pilbara Minerals Ltd,Materials,12.5
PME.AX,Pro Medicus Ltd,Health Care,6.0
PNI.AX,Pinnacle Investment Mgmt,Financials,3.5
PNV.AX,Polynovo Ltd,Health Care,1.3
PPM.AX,Pepper Money Ltd,Financials,1.0
PRN.AX,Perenti Global,Industrials,0.9
PRU.AX,Perseus Mining Ltd,Materials,2.5
PTM.AX,Platinum Asset Management Ltd,Financials,1.5
QAN.AX,Qantas Airways Ltd,Industrials,10.0
QBE.AX,QBE Insurance Group Ltd,Financials,17.0
QUB.AX,Qube Holdings Ltd,Industrials,6.0
REA.AX,REA Group Ltd,Communication Services,22.0
RED.AX,Red 5 Ltd,Materials,0.9
REG.AX,Regis Healthcare Ltd,Health Care,0.9
REH.AX,Reece Ltd,Industrials,12.0
RHC.AX,Ramsay Health Care Ltd,Health Care,14.0
RIO.AX,Rio Tinto Ltd,Materials,45.0
RMD.AX,Resmed Inc,Health Care,35.0
RRL.AX,Regis Resources Ltd,Materials,1.5
RSG.AX,Resolute Mining Ltd,Materials,1.0
RWC.AX,Reliance Worldwide Corporation,Industrials,3.7
S32.AX,South32 Ltd,Materials,18.0
SAR.AX,Saracen Mineral Holdings,Materials,1.2
SBM.AX,St Barbara Ltd,Materials,0.9
SCG.AX,Scentre Group,Real Estate,14.5
SCP.AX,Shopping Centres Australasia,Real Estate,3.0
SDF.AX,Steadfast Group,Financials,5.0
SEK.AX,Seek Ltd,Communication Services,10.2
SFR.AX,Sandfire Resources Ltd,Materials,2.8
SGM.AX,Sims Ltd,Materials,3.0
SGP.AX,Stockland,Real Estate,11.0
SGR.AX,The Star Entertainment Group,Consumer Discretionary,2.7
SHL.AX,Sonic Healthcare Ltd,Health Care,16.0
SIQ.AX,Smartgroup Corp Ltd,Industrials,1.1
SIT.AX,SiteMinder Ltd,Information Technology,1.3
SKC.AX,SkyCity Entertainment,Consumer Discretionary,1.6
SKI.AX,Spark Infrastructure,Utilities,8.5
SKT.AX,Sky Network Television,Communication Services,0.7
SLR.AX,Silver Lake Resources,Materials,1.2
SLK.AX,Sealink Travel Group,Industrials,2.1
SM1.AX,Synlait Milk Ltd,Consumer Staples,0.4
SNZ.AX,Spark New Zealand,Communication Services,8.0
SOL.AX,Washington H Soul Pattinson,Financials,9.8
SPK.AX,Spark New Zealand Ltd,Communication Services,8.0
SPL.AX,Starpharma Holdings Ltd,Health Care,0.5
SQ2.AX,Block Inc,Information Technology,40.0
"""

@dataclass(frozen=True)
class Trade:
    ticker: str
    entry_date: pd.Timestamp
    exit_date: pd.Timestamp
    entry_price: float
    exit_price: float

    @property
    def pct_return(self) -> float:
        if self.entry_price == 0:
            return 0.0
        return (self.exit_price / self.entry_price) - 1.0


def _load_metadata() -> pd.DataFrame:
    """Load ASX200 metadata from the embedded CSV."""

    df = pd.read_csv(io.StringIO(ASX200_CSV))
    df["ticker"] = df["ticker"].astype(str)
    df["sector"] = df["sector"].astype(str).str.strip()
    df["market_cap_billion"] = pd.to_numeric(df["market_cap_billion"], errors="coerce")

    df["symbol"] = df["ticker"].apply(
        lambda value: _safe_normalize_symbol(value, assume_exchange=DEFAULT_EXCHANGE)
    )
    df = df.dropna(subset=["symbol"]).copy()
    df["symbol"] = df["symbol"].astype(str)

    if "exchange" not in df.columns:
        df["exchange"] = DEFAULT_EXCHANGE
    df["exchange"] = df["exchange"].fillna(DEFAULT_EXCHANGE).apply(
        lambda value: str(value).upper() if isinstance(value, str) else DEFAULT_EXCHANGE
    )

    if "type" not in df.columns:
        df["type"] = "Equity"
    df["type"] = df["type"].fillna("Equity").astype(str)

    df["ticker"] = df.apply(
        lambda row: format_display_ticker(
            row["symbol"], assume_exchange=row.get("exchange", DEFAULT_EXCHANGE)
        ),
        axis=1,
    )
    df = df.dropna(subset=["ticker"]).copy()
    df["ticker"] = df["ticker"].astype(str)
    df = df.drop_duplicates(subset=["symbol"]).drop_duplicates(subset=["ticker"])
    df = df.set_index("ticker", drop=False)
    return df


@st.cache_data(show_spinner=False)
def get_metadata() -> pd.DataFrame:
    return _load_metadata()


def _empty_metadata_frame(columns: Optional[Iterable[str]] = None) -> pd.DataFrame:
    """Return an empty metadata frame with the expected columns and index."""

    default_columns: Tuple[str, ...] = (
        "ticker",
        "symbol",
        "name",
        "sector",
        "market_cap_billion",
        "exchange",
        "type",
    )
    resolved_columns: Tuple[str, ...] = tuple(columns) if columns is not None else default_columns
    frame = pd.DataFrame(columns=resolved_columns)

    if "ticker" in frame.columns:
        frame = frame.set_index("ticker", drop=False)

    if "symbol" in frame.columns:
        frame["symbol"] = frame["symbol"].astype(str)

    if "market_cap_billion" in frame.columns:
        frame["market_cap_billion"] = frame["market_cap_billion"].astype(float)

    return frame


def _call_with_optional_repair(
    func: Callable[..., pd.DataFrame],
    *,
    args: Optional[Iterable[object]] = None,
    kwargs: Optional[Dict[str, object]] = None,
) -> pd.DataFrame:
    """Invoke a callable that may or may not accept a ``repair`` keyword.

    yfinance introduced a ``repair`` flag to automatically patch missing data. Older
    versions of the library reject the argument, so we optimistically attempt the call
    with ``repair=True`` and gracefully retry without the flag if it is unsupported.
    """

    call_args = tuple(args or ())
    base_kwargs = dict(kwargs or {})

    if "repair" not in base_kwargs:
        repair_kwargs = dict(base_kwargs)
        repair_kwargs["repair"] = True
        try:
            return func(*call_args, **repair_kwargs)
        except TypeError as exc:
            message = str(exc).lower()
            if "repair" not in message:
                raise
        # Fall through to retry without the repair flag.

    return func(*call_args, **base_kwargs)


def _build_download_kwargs(start: date) -> Dict[str, object]:
    """Return consistent keyword arguments for Yahoo Finance downloads."""

    return {
        "start": start,
        "interval": "1d",
        "auto_adjust": False,
        "progress": False,
        "threads": True,
        "rounding": True,
    }


def _download_with_backoff(ticker: str, start: date, *, attempts: int = 3) -> pd.DataFrame:
    """Download price history with retry and fallback handling."""

    last_error: Optional[Exception] = None
    download_kwargs = _build_download_kwargs(start)

    for attempt in range(1, attempts + 1):
        try:
            data = _call_with_optional_repair(
                yf.download,
                args=(ticker,),
                kwargs=download_kwargs,
            )
        except Exception as err:  # pragma: no cover - network dependent
            last_error = err
            data = pd.DataFrame()

        if not data.empty:
            return data

        time.sleep(min(2.0 * attempt, 6.0))

    ticker_client = yf.Ticker(ticker)
    try:
        data = ticker_client.history(interval="1d", auto_adjust=False, actions=False, start=start)
    except Exception as err:  # pragma: no cover - network dependent
        last_error = err
        data = pd.DataFrame()

    if data.empty:
        try:
            fallback = ticker_client.history(period="max", interval="1d", auto_adjust=False, actions=False)
        except Exception as err:  # pragma: no cover - network dependent
            last_error = err
            fallback = pd.DataFrame()
        if not fallback.empty:
            data = fallback[fallback.index >= pd.Timestamp(start)]

    if data.empty:
        detail = f": {last_error}" if last_error else ""
        raise ValueError(f"No data returned for {ticker}{detail}")

    return data


def _fetch_price_history_uncached(ticker: str, start: date) -> pd.DataFrame:
    """Fetch daily OHLCV data for a ticker using yfinance with timezone fix."""

    symbol = normalize_ticker_symbol(ticker, assume_exchange=DEFAULT_EXCHANGE)

    try:
        df = yf.download(
            symbol,
            start=start,
            interval="1d",
            auto_adjust=False,
            progress=False,
            threads=True,
        )
<<<<<<< HEAD
    except yf_exceptions.YFTzMissingError as err:  # pragma: no cover - network dependent
        ticker_client = yf.Ticker(symbol)
        df = ticker_client.history(
            start=start,
            interval="1d",
            auto_adjust=False,
            actions=False,
            raise_errors=False,
        )
        if df.empty:
            raise ValueError(
                "Download failed for "
                f"{symbol}: timezone unavailable and fallback returned no data"
            ) from err
    except Exception as err:  # pragma: no cover - network dependent
        raise ValueError(f"Download failed for {symbol}: {err}") from err
=======
    except Exception as e:  # pragma: no cover - network dependent
        raise ValueError(f"Download failed for {symbol}: {e}")
>>>>>>> 00c5e5cd

    if df.empty:
        raise ValueError(f"No data returned for {symbol}")

<<<<<<< HEAD
    if not isinstance(df.index, pd.DatetimeIndex):
        raise ValueError(f"Unexpected index type for {symbol}: {type(df.index).__name__}")

=======
>>>>>>> 00c5e5cd
    if df.index.tz is None:
        df.index = df.index.tz_localize("UTC")
    else:
        df.index = df.index.tz_convert("UTC")

<<<<<<< HEAD
    df.index = df.index.tz_localize(None)
    df.index.name = "date"

=======
    df = df.reset_index()
>>>>>>> 00c5e5cd
    df = df.rename(
        columns={
            "Open": "Open",
            "High": "High",
            "Low": "Low",
            "Close": "Close",
            "Adj Close": "Adj Close",
            "Volume": "Volume",
        }
    )
<<<<<<< HEAD
    df = df.sort_index()
=======
    df["date"] = pd.to_datetime(df["date"]).dt.tz_convert("UTC").dt.tz_localize(None)
    df = df.set_index("date").sort_index()
>>>>>>> 00c5e5cd

    return df


@st.cache_data(show_spinner=False)
def fetch_price_history(ticker: str, start: date) -> pd.DataFrame:
    symbol = normalize_ticker_symbol(ticker, assume_exchange=DEFAULT_EXCHANGE)
    return _fetch_price_history_uncached(symbol, start)


def _ensure_series(df: pd.DataFrame, column: str) -> pd.Series:
    if column not in df:
        raise KeyError(f"Missing column {column}")
    series = pd.to_numeric(df[column], errors="coerce")
    series = series.astype(float).dropna()
    return series


@dataclass
class StrategyResult:
    ticker: str
    trades: List[Trade]
    equity_curve: pd.Series
    indicators: pd.DataFrame
    stats: Dict[str, float]
    last_signal: Optional[str]
    last_signal_date: Optional[pd.Timestamp]
    entry_price: Optional[float]
    target_price: Optional[float]


def golden_cross_strategy(
    ticker: str,
    price_data: pd.DataFrame,
    profit_target: float,
) -> StrategyResult:
    """Run a Golden Cross strategy with a profit target on the supplied data."""

    if price_data.empty:
        raise ValueError("Price data cannot be empty")
    if profit_target <= 0:
        raise ValueError("Profit target must be positive")

    price = price_data.get("Adj Close")
    if price is None or price.isna().all():
        price = price_data.get("Close")
    if price is None:
        raise ValueError("Price data missing close information")

    price = price.astype(float)
    price = price.replace([np.inf, -np.inf], np.nan).dropna()
    if price.empty:
        raise ValueError("Price series empty after cleaning")

    df = price.to_frame(name="price")
    df["sma50"] = df["price"].rolling(window=50, min_periods=50).mean()
    df["sma200"] = df["price"].rolling(window=200, min_periods=200).mean()
    df = df.dropna(subset=["sma200"]).copy()
    if df.empty:
        raise ValueError("Insufficient history for moving averages")

    prev_sma50 = df["sma50"].shift(1)
    prev_sma200 = df["sma200"].shift(1)
    crosses_up = (df["sma50"] > df["sma200"]) & (prev_sma50 <= prev_sma200)

    trades: List[Trade] = []
    entry_price: Optional[float] = None
    entry_date: Optional[pd.Timestamp] = None
    last_signal: Optional[str] = None
    last_signal_date: Optional[pd.Timestamp] = None

    equity = pd.Series(np.nan, index=df.index, dtype=float)
    current_equity = 1.0
    entry_equity: Optional[float] = None

    for current_date, row in df.iterrows():
        price_value = row["price"]
        if entry_price is not None and entry_equity is not None:
            equity_value = entry_equity * (price_value / entry_price)
        else:
            equity_value = current_equity

        target_price = entry_price * (1 + profit_target) if entry_price is not None else None
        if entry_price is None:
            if crosses_up.loc[current_date]:
                entry_price = price_value
                entry_date = current_date
                entry_equity = current_equity
                last_signal = "Buy"
                last_signal_date = current_date
        else:
            exit_reason = None
            if target_price is not None and price_value >= target_price:
                exit_reason = "target"
            elif row["sma50"] < row["sma200"]:
                exit_reason = "death_cross"
            if exit_reason is not None and entry_date is not None and entry_equity is not None:
                trades.append(Trade(ticker, entry_date, current_date, entry_price, price_value))
                current_equity = entry_equity * (price_value / entry_price)
                equity_value = current_equity
                entry_price = None
                entry_date = None
                entry_equity = None
                last_signal = "Sell"
                last_signal_date = current_date

        equity.loc[current_date] = equity_value

    equity = equity.sort_index().ffill().bfill()
    if equity.empty:
        equity = pd.Series([1.0], index=[df.index[0]])

    if entry_price is not None and entry_date is not None:
        last_signal = "Hold"
        last_signal_date = df.index[-1]
    elif last_signal is None:
        last_signal = "None"
        last_signal_date = df.index[-1]

    stats = compute_statistics(df.index, trades, equity)
    indicators = df
    target_price = entry_price * (1 + profit_target) if entry_price is not None else None

    return StrategyResult(
        ticker=ticker,
        trades=trades,
        equity_curve=equity,
        indicators=indicators,
        stats=stats,
        last_signal=last_signal,
        last_signal_date=last_signal_date,
        entry_price=entry_price,
        target_price=target_price,
    )


def compute_statistics(index: pd.Index, trades: Iterable[Trade], equity_curve: pd.Series) -> Dict[str, float]:
    """Compute win rate, average trade return, CAGR, and max drawdown."""

    trades = list(trades)
    trade_returns = np.array([trade.pct_return for trade in trades], dtype=float)
    wins = (trade_returns > 0).sum()
    total_trades = len(trades)
    win_rate = float(wins / total_trades) if total_trades else 0.0
    avg_return = float(trade_returns.mean()) if total_trades else 0.0

    if len(index) > 1:
        start_date = pd.Timestamp(index[0])
        end_date = pd.Timestamp(index[-1])
        years = max((end_date - start_date).days / 365.25, 0.0001)
    else:
        years = 0.0001

    total_return = float(equity_curve.iloc[-1] / equity_curve.iloc[0] - 1.0)
    cagr = float((1 + total_return) ** (1 / years) - 1) if years > 0 else 0.0

    running_max = equity_curve.cummax()
    drawdowns = (equity_curve / running_max) - 1.0
    max_drawdown = float(drawdowns.min()) if not drawdowns.empty else 0.0

    return {
        "win_rate": win_rate,
        "average_return": avg_return,
        "cagr": cagr,
        "max_drawdown": max_drawdown,
        "total_trades": float(total_trades),
        "total_return": total_return,
    }


def scan_tickers(
    tickers: Iterable[str],
    start_date: date | datetime | pd.Timestamp,
    profit_target: float,
    win_rate_threshold: float,
    cagr_threshold: float,
    *,
    price_fetcher: Optional[
        Callable[[str, date | datetime | pd.Timestamp], pd.DataFrame]
    ] = None,
) -> Tuple[pd.DataFrame, pd.DataFrame]:
    """Run the strategy for each ticker and build summary tables."""

    if profit_target <= 0:
        raise ValueError("profit_target must be positive")

    normalized_start: Optional[date]
    if isinstance(start_date, datetime):
        normalized_start = start_date.date()
    elif isinstance(start_date, pd.Timestamp):
        normalized_start = start_date.date()
    elif isinstance(start_date, date):
        normalized_start = start_date
    else:
        raise TypeError("start_date must be a date instance")

    if normalized_start > date.today():
        raise ValueError("start_date cannot be in the future")

    start_date = normalized_start

    metadata = get_metadata()
    metadata_df = metadata.copy()
    if metadata_df.empty or "ticker" not in metadata_df.columns:
        metadata_df = _empty_metadata_frame()
    elif metadata_df.index.name != "ticker":
        metadata_df = metadata_df.set_index("ticker", drop=False)

    if "symbol" not in metadata_df.columns and "ticker" in metadata_df.columns:
        metadata_df["symbol"] = metadata_df["ticker"].apply(
            lambda value: _safe_normalize_symbol(value, assume_exchange=DEFAULT_EXCHANGE)
        )

    fetcher = price_fetcher or fetch_price_history
    signals_rows: List[Dict[str, object]] = []
    history_rows: List[Dict[str, object]] = []

    filtered_tickers: List[str] = []
    ticker_symbols: Dict[str, str] = {}
    seen: set[str] = set()

    for raw_ticker in tickers:
        if not isinstance(raw_ticker, str):
            continue

        meta_symbol: Optional[str] = None
        display_candidate = format_display_ticker(
            raw_ticker, assume_exchange=DEFAULT_EXCHANGE
        )
        if not display_candidate:
            continue

        if display_candidate in metadata_df.index and "symbol" in metadata_df.columns:
            meta_value = metadata_df.loc[display_candidate]
            if isinstance(meta_value, pd.Series):
                meta_symbol = meta_value.get("symbol")  # type: ignore[index]
            else:
                meta_symbol = meta_value.iloc[0].get("symbol")  # type: ignore[index]

        symbol_candidate: Optional[str]
        if isinstance(meta_symbol, str) and meta_symbol.strip():
            symbol_candidate = _safe_normalize_symbol(
                meta_symbol, assume_exchange=DEFAULT_EXCHANGE
            )
        else:
            symbol_candidate = _safe_normalize_symbol(
                raw_ticker, assume_exchange=DEFAULT_EXCHANGE
            )

        if not symbol_candidate:
            continue

        display_ticker = format_display_ticker(
            symbol_candidate, assume_exchange=DEFAULT_EXCHANGE
        )
        if not display_ticker or display_ticker in seen:
            continue

        seen.add(display_ticker)
        filtered_tickers.append(display_ticker)
        ticker_symbols[display_ticker] = symbol_candidate

    for ticker in filtered_tickers:
        symbol = ticker_symbols[ticker]
        try:
            price_data = fetcher(symbol, start=start_date)
        except Exception as err:
            history_rows.append(
                {
                    "ticker": ticker,
                    "symbol": symbol,
                    "win_rate": 0.0,
                    "average_return": 0.0,
                    "cagr": 0.0,
                    "max_drawdown": 0.0,
                    "total_trades": 0.0,
                    "total_return": 0.0,
                    "status": f"Data error: {err}",
                    "sector": None,
                    "market_cap_billion": None,
                }
            )
            continue

        try:
            result = golden_cross_strategy(ticker, price_data, profit_target)
        except Exception as err:
            history_rows.append(
                {
                    "ticker": ticker,
                    "symbol": symbol,
                    "win_rate": 0.0,
                    "average_return": 0.0,
                    "cagr": 0.0,
                    "max_drawdown": 0.0,
                    "total_trades": 0.0,
                    "total_return": 0.0,
                    "status": f"Strategy error: {err}",
                    "sector": None,
                    "market_cap_billion": None,
                }
            )
            continue

        row_meta = metadata_df.loc[ticker] if ticker in metadata_df.index else None
        win_rate = result.stats.get("win_rate", 0.0)
        cagr = result.stats.get("cagr", 0.0)
        meets_thresholds = win_rate >= win_rate_threshold and cagr > cagr_threshold

        history_rows.append(
            {
                "ticker": ticker,
                "symbol": symbol,
                "win_rate": win_rate,
                "average_return": result.stats.get("average_return", 0.0),
                "cagr": cagr,
                "max_drawdown": result.stats.get("max_drawdown", 0.0),
                "total_trades": result.stats.get("total_trades", 0.0),
                "total_return": result.stats.get("total_return", 0.0),
                "status": "ok",
                "sector": row_meta["sector"] if row_meta is not None else None,
                "market_cap_billion": row_meta["market_cap_billion"] if row_meta is not None else None,
            }
        )

        if not meets_thresholds:
            continue

        signal = result.last_signal or "None"
        signals_rows.append(
            {
                "ticker": ticker,
                "symbol": symbol,
                "signal": signal,
                "entry_price": result.entry_price,
                "target_price": result.target_price,
                "historical_win_rate": win_rate,
                "historical_cagr": cagr,
                "last_signal_date": result.last_signal_date,
                "sector": row_meta["sector"] if row_meta is not None else None,
                "market_cap_billion": row_meta["market_cap_billion"] if row_meta is not None else None,
            }
        )

    signals_df = pd.DataFrame(signals_rows)
    history_df = pd.DataFrame(history_rows)
    if not signals_df.empty and "historical_win_rate" in signals_df.columns:
        signals_df = signals_df.sort_values(
            ["signal", "historical_win_rate"], ascending=[False, False]
        )
    if not history_df.empty and "win_rate" in history_df.columns:
        history_df = history_df.sort_values("win_rate", ascending=False)

    return signals_df, history_df


def _format_percentage(value: float) -> str:
    return f"{value * 100:.1f}%"


def _format_percentage_columns(df: pd.DataFrame, columns: Iterable[str]) -> pd.DataFrame:
    formatted = df.copy()
    for column in columns:
        if column in formatted.columns:
            formatted[column] = formatted[column].apply(
                lambda value: _format_percentage(value) if pd.notnull(value) else value
            )
    return formatted


def build_streamlit_app() -> None:
    st.set_page_config(page_title="ASX200 Daily Signals", layout="wide")
    st.title("ASX200 Daily Golden Cross Signals")

    metadata = _empty_metadata_frame()
    filtered_metadata = metadata
    search_query = ""
    search_results_limit = 25
    lookup_query = ""
    lookup_category = "All"
    lookup_count = 25
    cap_range: Optional[Tuple[float, float]] = None
    ticker_source = "ASX200 Universe"
    custom_ticker = ""
    custom_symbol: str = ""
    custom_display: str = ""
    custom_override_active = False

    with st.sidebar:
        st.header("Universe & Filters")
        ticker_source = st.selectbox(
            "Ticker source",
            options=("ASX200 Universe", "Yahoo Finance Search", "Yahoo Finance Lookup"),
            index=0,
        )

        if ticker_source == "ASX200 Universe":
            metadata = get_metadata().copy()
            sectors = sorted(metadata["sector"].dropna().unique().tolist())
            selected_sectors = st.multiselect(
                "Sectors", options=sectors, default=sectors
            )

            min_cap = float(metadata["market_cap_billion"].min())
            max_cap = float(metadata["market_cap_billion"].max())
            cap_range = st.slider(
                "Market Cap Range (AUD billions)",
                min_value=float(np.floor(min_cap)),
                max_value=float(np.ceil(max_cap)),
                value=(float(np.floor(min_cap)), float(np.ceil(max_cap))),
                step=0.5,
            )

            custom_input = st.text_input(
                "Custom ticker override (optional)", value=""
            )
            custom_ticker = custom_input.strip()
            custom_symbol = ""
            custom_display = ""
            custom_override_active = False
            if custom_ticker:
                try:
                    custom_symbol = normalize_ticker_symbol(
                        custom_ticker, assume_exchange=DEFAULT_EXCHANGE
                    )
                    custom_display = format_display_ticker(
                        custom_symbol, assume_exchange=DEFAULT_EXCHANGE
                    )
                    custom_override_active = True
                except ValueError:
                    st.error("Custom ticker is invalid. Please use a valid symbol.")
                    custom_ticker = ""

            filtered_metadata = metadata[
                metadata["sector"].isin(selected_sectors)
                & (metadata["market_cap_billion"] >= cap_range[0])
                & (metadata["market_cap_billion"] <= cap_range[1])
            ]
        elif ticker_source == "Yahoo Finance Search":
            search_query = st.text_input("Search query", value="").strip()
            search_results_limit = st.slider(
                "Max search results", min_value=5, max_value=50, value=25, step=5
            )
            if search_query:
                try:
                    metadata = search_ticker_universe(
                        search_query, max_results=search_results_limit
                    )
                except RuntimeError as err:
                    st.error(str(err))
                    metadata = _empty_metadata_frame()
            else:
                st.info("Enter a search term to discover tickers via Yahoo Finance.")
                metadata = _empty_metadata_frame()

            filtered_metadata = metadata
        else:
            lookup_query = st.text_input("Lookup query", value="").strip()
            lookup_category = st.selectbox(
                "Lookup category", options=tuple(LOOKUP_CATEGORIES.keys())
            )
            lookup_count = st.slider(
                "Lookup result count", min_value=5, max_value=100, value=25, step=5
            )
            if lookup_query:
                try:
                    metadata = lookup_ticker_universe(
                        lookup_query, category=lookup_category, count=lookup_count
                    )
                except RuntimeError as err:
                    st.error(str(err))
                    metadata = _empty_metadata_frame()
            else:
                st.info("Enter a lookup term to discover tickers via Yahoo Finance.")
                metadata = _empty_metadata_frame()

            filtered_metadata = metadata

        st.header("Strategy Settings")
        profit_target = st.slider("Profit target", min_value=0.01, max_value=0.25, value=0.05, step=0.01)
        history_years = st.slider("History (years)", min_value=5, max_value=10, value=7)
        win_rate_threshold = st.slider("Minimum win rate", min_value=0.4, max_value=0.9, value=0.55, step=0.01)
        cagr_threshold = st.slider("Minimum CAGR", min_value=-0.2, max_value=0.5, value=0.0, step=0.01)

        run_button = st.button("Run Scan")

    if "ticker" in filtered_metadata.columns and filtered_metadata.index.name != "ticker":
        filtered_metadata = filtered_metadata.set_index("ticker", drop=False)

    if "symbol" not in filtered_metadata.columns and not filtered_metadata.empty:
        filtered_metadata["symbol"] = filtered_metadata["ticker"].apply(
            lambda value: _safe_normalize_symbol(value, assume_exchange=DEFAULT_EXCHANGE)
        )

    if ticker_source == "ASX200 Universe":
        if custom_override_active and custom_display:
            if custom_display not in filtered_metadata.index:
                new_row: Dict[str, object] = {
                    "ticker": custom_display,
                    "symbol": custom_symbol,
                    "name": custom_display,
                    "sector": "Custom",
                    "market_cap_billion": np.nan,
                    "exchange": DEFAULT_EXCHANGE,
                    "type": "Equity",
                }
                addition = pd.DataFrame([new_row]).set_index("ticker", drop=False)
                filtered_metadata = pd.concat(
                    [filtered_metadata, addition], axis=0, sort=False
                )
            else:
                filtered_metadata.loc[custom_display, "symbol"] = custom_symbol

        if custom_override_active and custom_display:
            st.write(f"Scanning custom ticker **{custom_display}**.")
        elif cap_range is not None:
            st.write(
                "Scanning **{count}** tickers between {low:.1f} and {high:.1f} "
                "billion AUD.".format(
                    count=len(filtered_metadata), low=cap_range[0], high=cap_range[1]
                )
            )
    elif ticker_source == "Yahoo Finance Search":
        if search_query:
            st.write(
                f"Scanning **{len(filtered_metadata)}** tickers from Yahoo Finance Search "
                f"results for \"{search_query}\"."
            )
    else:
        if lookup_query:
            st.write(
                f"Scanning **{len(filtered_metadata)}** tickers from Yahoo Finance Lookup "
                f"results for \"{lookup_query}\" ({lookup_category})."
            )

    if ticker_source != "ASX200 Universe" and not filtered_metadata.empty:
        display_columns = [
            col
            for col in ["ticker", "symbol", "name", "exchange", "type"]
            if col in filtered_metadata.columns
        ]
        st.dataframe(filtered_metadata.reset_index(drop=True)[display_columns])

    start_date = date.today() - timedelta(days=history_years * 365)

    tickers_to_scan = [
        ticker
        for ticker in filtered_metadata["ticker"].tolist()
        if isinstance(ticker, str) and ticker.strip()
    ]

    if custom_override_active:
        if custom_symbol:
            tickers_to_scan = [custom_symbol]
        else:
            try:
                custom_symbol = normalize_ticker_symbol(
                    custom_ticker, assume_exchange=DEFAULT_EXCHANGE
                )
                tickers_to_scan = [custom_symbol]
            except ValueError:
                st.error("Invalid custom ticker format.")
                tickers_to_scan = []

    scan_params = {
        "tickers": tuple(tickers_to_scan),
        "start": start_date.isoformat(),
        "profit_target": float(profit_target),
        "win_rate_threshold": float(win_rate_threshold),
        "cagr_threshold": float(cagr_threshold),
    }
    previous_params = st.session_state.get("last_scan_params")
    should_run = run_button or previous_params != scan_params

    if should_run:
        with st.spinner("Running strategy across tickers..."):
            try:
                signals_df, history_df = scan_tickers(
                    tickers_to_scan,
                    start_date=start_date,
                    profit_target=profit_target,
                    win_rate_threshold=win_rate_threshold,
                    cagr_threshold=cagr_threshold,
                )
            except Exception as exc:
                st.error(f"Unable to complete scan: {exc}")
                signals_df = pd.DataFrame()
                history_df = pd.DataFrame()
            else:
                st.session_state["last_scan_params"] = scan_params
                st.session_state["scan_results"] = {
                    "signals": signals_df.copy(),
                    "history": history_df.copy(),
                }
    else:
        cached_results = st.session_state.get("scan_results") or {}
        signals_df = cached_results.get("signals", pd.DataFrame()).copy()
        history_df = cached_results.get("history", pd.DataFrame()).copy()
        if signals_df.empty and history_df.empty:
            # No cached results yet and button not pressed; trigger initial scan on next run.
            st.session_state.pop("last_scan_params", None)

    if not history_df.empty and "status" in history_df.columns:
        error_rows = history_df[history_df["status"].str.contains("Data error", na=False)]
        if not error_rows.empty:
            unique_errors = sorted({ticker for ticker in error_rows["ticker"].dropna()})
            st.warning(
                "Failed to download data for the following tickers: "
                + ", ".join(unique_errors)
            )

    st.subheader("Today's Signals")
    if signals_df.empty:
        st.info("No actionable signals matched the historical filters today.")
    else:
        display_df = _format_percentage_columns(
            signals_df, ["historical_win_rate", "historical_cagr"]
        )
        st.dataframe(display_df)
        csv = display_df.to_csv(index=False).encode("utf-8")
        st.download_button("Download Signals CSV", csv, file_name="asx_signals.csv", mime="text/csv")
        excel_buffer = io.BytesIO()
        display_df.to_excel(excel_buffer, index=False)
        excel_buffer.seek(0)
        st.download_button(
            "Download Signals Excel",
            excel_buffer.getvalue(),
            file_name="asx_signals.xlsx",
            mime="application/vnd.openxmlformats-officedocument.spreadsheetml.sheet",
        )

    st.subheader("Historical Performance Snapshot")
    with st.expander("View metrics", expanded=True):
        if history_df.empty:
            st.info("Run the scan to generate historical statistics.")
        else:
            display_history = _format_percentage_columns(
                history_df,
                ["win_rate", "average_return", "cagr", "max_drawdown", "total_return"],
            )
            st.dataframe(display_history)
            csv = display_history.to_csv(index=False).encode("utf-8")
            st.download_button(
                "Download Historical Stats CSV",
                csv,
                file_name="asx_history.csv",
                mime="text/csv",
            )
            excel_buffer = io.BytesIO()
            display_history.to_excel(excel_buffer, index=False)
            excel_buffer.seek(0)
            st.download_button(
                "Download Historical Stats Excel",
                excel_buffer.getvalue(),
                file_name="asx_history.xlsx",
                mime="application/vnd.openxmlformats-officedocument.spreadsheetml.sheet",
            )

    if not history_df.empty:
        selected_ticker = st.selectbox(
            "Select ticker for detail",
            options=["(none)"] + history_df["ticker"].dropna().unique().tolist(),
        )
        if selected_ticker and selected_ticker != "(none)":
            try:
                price_data = fetch_price_history(selected_ticker, start=start_date)
                result = golden_cross_strategy(selected_ticker, price_data, profit_target)
                show_ticker_details(result)
            except Exception as err:  # pragma: no cover - UI fallback
                st.error(f"Unable to load detail for {selected_ticker}: {err}")


def show_ticker_details(result: StrategyResult) -> None:
    st.markdown(f"### Detailed View: {result.ticker}")
    df = result.indicators.copy()
    df = df.dropna()
    df = df.reset_index().rename(columns={"index": "date"})

    if alt is not None:
        base = alt.Chart(df).encode(x="date:T")
        price_line = base.mark_line(color="steelblue").encode(y="price:Q")
        sma50_line = base.mark_line(color="orange").encode(y="sma50:Q")
        sma200_line = base.mark_line(color="green").encode(y="sma200:Q")
        st.altair_chart(alt.layer(price_line, sma50_line, sma200_line).resolve_scale(y="independent"), use_container_width=True)

    equity_df = result.equity_curve.reset_index()
    equity_df.columns = ["date", "equity"]
    if alt is not None:
        st.altair_chart(
            alt.Chart(equity_df).mark_line(color="purple").encode(x="date:T", y="equity:Q"),
            use_container_width=True,
        )
    else:  # pragma: no cover
        st.line_chart(equity_df.set_index("date"))

    trade_df = pd.DataFrame(
        [
            {
                "entry_date": trade.entry_date,
                "exit_date": trade.exit_date,
                "entry_price": trade.entry_price,
                "exit_price": trade.exit_price,
                "return_pct": trade.pct_return,
            }
            for trade in result.trades
        ]
    )
    if trade_df.empty:
        st.info("No completed trades yet for this lookback period.")
    else:
        trade_df["return_pct"] = trade_df["return_pct"].map(_format_percentage)
        st.dataframe(trade_df)


# -------------------
# Self Tests
# -------------------


TEST_ANCHOR_DATE = date(2024, 1, 2)


def _generate_synthetic_price(
    start_price: float,
    days: int,
    drift: float = 0.0005,
    *,
    end_date: Optional[date] = None,
) -> pd.DataFrame:
    anchor = end_date or TEST_ANCHOR_DATE
    rng = pd.date_range(end=anchor, periods=days, freq="B")
    price = start_price * (1 + drift) ** np.arange(len(rng))
    df = pd.DataFrame({"Adj Close": price}, index=rng)
    df["Close"] = df["Adj Close"]
    return df


class StrategyTests(unittest.TestCase):
    def test_golden_cross_profit_target_exit(self):
        df = _generate_synthetic_price(100.0, 400, drift=0.002, end_date=TEST_ANCHOR_DATE)
        result = golden_cross_strategy("TEST", df, profit_target=0.05)
        self.assertGreater(result.stats["win_rate"], 0)
        self.assertEqual(result.last_signal, "Hold")

    def test_batch_scan_returns_signals(self):
        metadata = get_metadata()
        tickers = metadata.head(3)["ticker"].tolist()
        synthetic_data = _generate_synthetic_price(50.0, 400, drift=0.002, end_date=TEST_ANCHOR_DATE)

        def fake_fetch(ticker: str, start: date) -> pd.DataFrame:
            return synthetic_data

        signals, history = scan_tickers(
            tickers,
            start_date=TEST_ANCHOR_DATE - timedelta(days=365 * 5),
            profit_target=0.05,
            win_rate_threshold=0.1,
            cagr_threshold=-0.1,
            price_fetcher=fake_fetch,
        )
        self.assertFalse(signals.empty)
        self.assertFalse(history.empty)

    def test_threshold_filters(self):
        df = _generate_synthetic_price(100, 400, drift=-0.001, end_date=TEST_ANCHOR_DATE)
        result = golden_cross_strategy("BEAR", df, profit_target=0.05)
        history = pd.DataFrame(
            [{"ticker": "BEAR", "win_rate": result.stats["win_rate"], "cagr": result.stats["cagr"]}]
        )
        filtered = history[(history["win_rate"] >= 0.55) & (history["cagr"] > 0)]
        self.assertTrue(filtered.empty)

    def test_scan_handles_fetch_error(self):
        tickers = ["ASX: GOOD", "ASX: BAD"]

        def fake_fetch(ticker: str, start: date) -> pd.DataFrame:
            if ticker == "BAD.AX":
                raise ValueError("Missing data")
            return _generate_synthetic_price(50.0, 200, drift=0.001, end_date=TEST_ANCHOR_DATE)

        signals, history = scan_tickers(
            tickers,
            start_date=TEST_ANCHOR_DATE - timedelta(days=365),
            profit_target=0.05,
            win_rate_threshold=0.0,
            cagr_threshold=-1.0,
            price_fetcher=fake_fetch,
        )

        self.assertIn("ASX: BAD", history["ticker"].values)
        bad_row = history.loc[history["ticker"] == "ASX: BAD"].iloc[0]
        self.assertEqual(bad_row["win_rate"], 0.0)
        self.assertEqual(bad_row["total_trades"], 0.0)
        self.assertTrue(str(bad_row["status"]).startswith("Data error"))
        self.assertEqual(bad_row["symbol"], "BAD.AX")
        self.assertFalse(signals.empty)

    def test_optional_repair_fallback(self):
        calls: List[Dict[str, object]] = []

        def fake_download(*args, **kwargs):
            calls.append(dict(kwargs))
            if "repair" in kwargs:
                raise TypeError("unexpected keyword argument 'repair'")
            return pd.DataFrame({"value": [1.0]})

        result = _call_with_optional_repair(fake_download, kwargs={"start": TEST_ANCHOR_DATE})
        self.assertIsInstance(result, pd.DataFrame)
        self.assertFalse(result.empty)
        self.assertGreaterEqual(len(calls), 2)
        self.assertIn("repair", calls[0])
        self.assertNotIn("repair", calls[-1])


class SimpleTestResult:
    def __init__(self, passed: bool):
        self.passed = passed


def run_tests() -> SimpleTestResult:
    suite = unittest.TestSuite()
    suite.addTest(unittest.defaultTestLoader.loadTestsFromTestCase(StrategyTests))
    result = unittest.TextTestRunner(stream=sys.stdout, verbosity=2).run(suite)
    return SimpleTestResult(result.wasSuccessful())


def main(argv: Optional[List[str]] = None) -> None:
    parser = argparse.ArgumentParser(description="ASX200 Golden Cross signal provider")
    parser.add_argument("--run-tests", action="store_true", help="Execute self-tests and exit")
    args = parser.parse_args(argv)
    if args.run_tests:
        outcome = run_tests()
        if not outcome.passed:
            raise SystemExit(1)
        return

    build_streamlit_app()


if __name__ == "__main__":
    main()<|MERGE_RESOLUTION|>--- conflicted
+++ resolved
@@ -489,49 +489,18 @@
             progress=False,
             threads=True,
         )
-<<<<<<< HEAD
-    except yf_exceptions.YFTzMissingError as err:  # pragma: no cover - network dependent
-        ticker_client = yf.Ticker(symbol)
-        df = ticker_client.history(
-            start=start,
-            interval="1d",
-            auto_adjust=False,
-            actions=False,
-            raise_errors=False,
-        )
-        if df.empty:
-            raise ValueError(
-                "Download failed for "
-                f"{symbol}: timezone unavailable and fallback returned no data"
-            ) from err
-    except Exception as err:  # pragma: no cover - network dependent
-        raise ValueError(f"Download failed for {symbol}: {err}") from err
-=======
     except Exception as e:  # pragma: no cover - network dependent
         raise ValueError(f"Download failed for {symbol}: {e}")
->>>>>>> 00c5e5cd
 
     if df.empty:
         raise ValueError(f"No data returned for {symbol}")
 
-<<<<<<< HEAD
-    if not isinstance(df.index, pd.DatetimeIndex):
-        raise ValueError(f"Unexpected index type for {symbol}: {type(df.index).__name__}")
-
-=======
->>>>>>> 00c5e5cd
     if df.index.tz is None:
         df.index = df.index.tz_localize("UTC")
     else:
         df.index = df.index.tz_convert("UTC")
 
-<<<<<<< HEAD
-    df.index = df.index.tz_localize(None)
-    df.index.name = "date"
-
-=======
     df = df.reset_index()
->>>>>>> 00c5e5cd
     df = df.rename(
         columns={
             "Open": "Open",
@@ -542,12 +511,8 @@
             "Volume": "Volume",
         }
     )
-<<<<<<< HEAD
-    df = df.sort_index()
-=======
     df["date"] = pd.to_datetime(df["date"]).dt.tz_convert("UTC").dt.tz_localize(None)
     df = df.set_index("date").sort_index()
->>>>>>> 00c5e5cd
 
     return df
 
