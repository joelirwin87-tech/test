"""Production-grade ASX backtesting Streamlit application with self-tests."""
from __future__ import annotations

import io
import math
import zipfile
from dataclasses import dataclass, asdict
from datetime import date, timedelta
from typing import Callable, Dict, Iterable, List, Optional, Tuple

try:  # pragma: no cover - allow running tests without Altair installed
    import altair as alt
except ModuleNotFoundError:  # pragma: no cover
    from types import SimpleNamespace

    class _FallbackChart:
        """Minimal Altair-compatible chart used when Altair is unavailable."""

        def __init__(self, data=None):
            self._spec: Dict[str, object] = {"encoding": {}}
            self._spec["data"] = {"values": self._to_records(data)} if data is not None else None

        @staticmethod
        def _to_records(data):
            if hasattr(data, "to_dict"):
                try:
                    return data.to_dict(orient="records")  # type: ignore[arg-type]
                except TypeError:
                    return data.to_dict()
            return data

        def mark_line(self, **kwargs):
            self._spec["mark"] = {"type": "line", **kwargs}
            return self

        def mark_area(self, **kwargs):
            self._spec["mark"] = {"type": "area", **kwargs}
            return self

        def mark_point(self, **kwargs):
            self._spec["mark"] = {"type": "point", **kwargs}
            return self

        def mark_bar(self, **kwargs):
            self._spec["mark"] = {"type": "bar", **kwargs}
            return self

        def encode(self, **kwargs):
            self._spec.setdefault("encoding", {}).update(kwargs)
            return self

        def interactive(self):
            self._spec["interactive"] = True
            return self

        def resolve_scale(self, **kwargs):
            resolve = self._spec.setdefault("resolve", {})
            scale = resolve.setdefault("scale", {})
            scale.update(kwargs)
            return self

        def transform_fold(self, fields, as_):
            self._spec.setdefault("transform", []).append({"fold": fields, "as": list(as_)})
            return self

        def to_dict(self):
            return dict(self._spec)

    def _fallback_chart(data=None):
        return _FallbackChart(data)

    def _fallback_layer(*charts):
        chart = _FallbackChart()
        chart._spec = {"layer": [c.to_dict() for c in charts]}
        return chart

    alt = SimpleNamespace(  # type: ignore[assignment]
        Chart=_fallback_chart,
        layer=_fallback_layer,
        Tooltip=lambda field, **kwargs: {"field": field, **kwargs},
        Y=lambda field, **kwargs: {"field": field, **kwargs},
        Color=lambda field, **kwargs: {"field": field, **kwargs},
        Axis=lambda **kwargs: kwargs,
        Scale=lambda **kwargs: kwargs,
        Legend=lambda **kwargs: kwargs,
    )

import numpy as np
import pandas as pd
import streamlit as st
import ta
import yfinance as yf


st.set_page_config(page_title="ASX Backtester", layout="wide")

DISPLAY_PREFIX = "ASX: "
DEFAULT_EXCHANGE = "ASX"


def _parse_ticker_parts(raw: object) -> Tuple[str, Optional[str]]:
    if not isinstance(raw, str):
        return "", None

    sanitized = raw.strip().upper()
    if not sanitized:
        return "", None

    if ":" in sanitized:
        exchange, symbol = sanitized.split(":", 1)
        return symbol.strip().replace(" ", ""), exchange.strip() or None

    return sanitized.replace(" ", ""), None


def normalize_ticker_symbol(
    raw: object, *, assume_exchange: Optional[str] = DEFAULT_EXCHANGE
) -> str:
    symbol, exchange = _parse_ticker_parts(raw)
    if not symbol:
        raise ValueError("Ticker cannot be empty.")

    if symbol.endswith(".AX"):
        return symbol

    resolved_exchange = (exchange or assume_exchange or "").upper()
    if resolved_exchange == "ASX" and "." not in symbol:
        return f"{symbol}.AX"

    return symbol


def format_display_ticker(raw: object, *, assume_exchange: Optional[str] = DEFAULT_EXCHANGE) -> str:
    symbol, exchange = _parse_ticker_parts(raw)
    if not symbol:
        return ""

    resolved_exchange = (exchange or assume_exchange or "").upper()
    normalized = normalize_ticker_symbol(raw, assume_exchange=assume_exchange)

    if normalized.endswith(".AX") and resolved_exchange == "ASX":
        return f"{DISPLAY_PREFIX}{normalized[:-3]}"

    if resolved_exchange:
        return f"{resolved_exchange}: {symbol}"

    return normalized


def _safe_normalize_symbol(
    value: object, *, assume_exchange: Optional[str] = DEFAULT_EXCHANGE
) -> Optional[str]:
    try:
        return normalize_ticker_symbol(value, assume_exchange=assume_exchange)
    except ValueError:
        return None

<<<<<<< HEAD

def _call_with_optional_repair(
    func: Callable[..., pd.DataFrame],
    *,
    args: Optional[Iterable[object]] = None,
    kwargs: Optional[Dict[str, object]] = None,
) -> pd.DataFrame:
    """Invoke a yfinance download that may support the ``repair`` flag."""

    call_args = tuple(args or ())
    base_kwargs = dict(kwargs or {})

    if "repair" not in base_kwargs:
        repair_kwargs = dict(base_kwargs)
        repair_kwargs["repair"] = True
        try:
            return func(*call_args, **repair_kwargs)
        except TypeError as exc:
            if "repair" not in str(exc).lower():
                raise

    return func(*call_args, **base_kwargs)


def _build_download_kwargs(start: date, end: date) -> Dict[str, object]:
    return {
        "start": start,
        "end": end,
        "interval": "1d",
        "auto_adjust": False,
        "progress": False,
        "threads": True,
        "rounding": True,
    }

COMMON_TICKERS: List[str] = [
    format_display_ticker(symbol)
    for symbol in (
        "ASX: BHP",
        "ASX: CBA",
        "ASX: NAB",
        "ASX: WBC",
        "ASX: ANZ",
        "ASX: CSL",
        "ASX: WES",
        "ASX: WOW",
        "ASX: FMG",
        "ASX: TLS",
=======
COMMON_TICKERS: List[str] = [
    format_display_ticker(symbol)
    for symbol in (
        "BHP.AX",
        "CBA.AX",
        "NAB.AX",
        "WBC.AX",
        "ANZ.AX",
        "CSL.AX",
        "WES.AX",
        "WOW.AX",
        "FMG.AX",
        "TLS.AX",
>>>>>>> 18d4a2c4
    )
]

DEFAULT_BENCHMARKS: List[str] = [
<<<<<<< HEAD
    format_display_ticker(symbol)
    for symbol in (
        "ASX: XJO",
        "ASX: XAO",
        "ASX: STW",
    )
=======
    format_display_ticker(symbol) for symbol in ("XJO.AX", "XAO.AX", "STW.AX")
>>>>>>> 18d4a2c4
]

STRATEGY_OPTIONS: List[str] = [
    "Buy and Hold",
    "Moving Average Crossover (13/55)",
    "RSI Strategy",
    "MACD Strategy",
    "Bollinger Bands",
    "Momentum",
    "Mean Reversion",
    "Golden/Death Cross",
    "Breakout",
]


@dataclass
class StrategyParameters:
    """Container for user adjustable strategy parameters."""

    short_window: int = 13
    long_window: int = 55
    rsi_lower: float = 30.0
    rsi_upper: float = 70.0
    bollinger_window: int = 20
    bollinger_width: float = 2.0
    momentum_window: int = 12
    mean_reversion_window: int = 20
    breakout_lookback: int = 20
    profit_target: float = 0.05

    def to_dict(self) -> Dict[str, float]:
        return asdict(self)


def _sanitize_parameters(params: Optional[StrategyParameters]) -> StrategyParameters:
    """Ensure provided parameters fall within safe, sensible ranges."""

    if params is None:
        params = StrategyParameters()

    short_window = max(1, int(params.short_window))
    long_window = max(short_window + 1, int(params.long_window))

    rsi_lower = max(0.0, float(params.rsi_lower))
    rsi_upper = min(100.0, float(params.rsi_upper))
    if rsi_lower >= rsi_upper:
        midpoint = max(1.0, (rsi_lower + rsi_upper) / 2.0)
        rsi_lower = max(0.0, midpoint - 10.0)
        rsi_upper = min(100.0, midpoint + 10.0)

    bollinger_window = max(1, int(params.bollinger_window))
    bollinger_width = max(0.1, float(params.bollinger_width))

    momentum_window = max(1, int(params.momentum_window))
    mean_reversion_window = max(1, int(params.mean_reversion_window))
    breakout_lookback = max(1, int(params.breakout_lookback))
    profit_target = max(0.0, float(params.profit_target))
    if not np.isfinite(profit_target):
        profit_target = 0.0
    profit_target = min(profit_target, 10.0)

    return StrategyParameters(
        short_window=short_window,
        long_window=long_window,
        rsi_lower=rsi_lower,
        rsi_upper=rsi_upper,
        bollinger_window=bollinger_window,
        bollinger_width=bollinger_width,
        momentum_window=momentum_window,
        mean_reversion_window=mean_reversion_window,
        breakout_lookback=breakout_lookback,
        profit_target=profit_target,
    )


def _ensure_price_columns(data: pd.DataFrame) -> pd.DataFrame:
    """Ensure essential OHLCV columns exist and contain numeric data."""

    if data is None or data.empty:
        raise ValueError("Ticker returned no price data.")

    df = data.copy()
    df.columns = [str(column) for column in df.columns]

    close_col = "Close"
    adj_close_col = "Adj Close"
    if adj_close_col not in df.columns:
        if close_col not in df.columns:
            raise ValueError("Ticker returned no price data.")
        df[adj_close_col] = df[close_col]
    if close_col not in df.columns:
        df[close_col] = df[adj_close_col]

    if "High" not in df.columns:
        df["High"] = df[[adj_close_col, close_col]].max(axis=1)
    if "Low" not in df.columns:
        df["Low"] = df[[adj_close_col, close_col]].min(axis=1)
    if "Open" not in df.columns:
        df["Open"] = df[close_col]
    if "Volume" not in df.columns:
        df["Volume"] = 0.0

    numeric_columns = ["Open", "High", "Low", close_col, adj_close_col, "Volume"]
    for column in numeric_columns:
        df[column] = pd.to_numeric(df[column], errors="coerce")

    df = df.replace([np.inf, -np.inf], np.nan)
    price_columns = ["Open", "High", "Low", close_col, adj_close_col]
    df[price_columns] = df[price_columns].ffill().bfill()
    df["Volume"] = df["Volume"].fillna(0.0)

    if df[price_columns].isna().any().any():
        raise ValueError("Ticker returned no price data.")

    return df


def _force_series(values, index) -> pd.Series:
    """Coerce any input into a 1D float Series."""

    if isinstance(values, pd.Series):
        return values.astype(float)

    arr = np.asarray(values).ravel()
    return pd.Series(arr, index=index, dtype=float)


def _apply_profit_target(signals: pd.Series, prices: pd.Series, profit_target: float) -> pd.Series:
    """Adjust signals to exit positions when a profit target is hit."""

    if profit_target <= 0:
        return _force_series(signals, signals.index).astype(float)

    signals = _force_series(signals, signals.index).astype(float)
    prices = _force_series(prices, signals.index).astype(float)

    position = 0
    entry_price: Optional[float] = None
    adjusted: List[float] = []

    for sig, price in zip(signals, prices):
        if position == 0 and sig >= 1.0:
            position = 1
            entry_price = price
            adjusted.append(1.0)
        elif position == 1:
            if sig <= 0.0:
                position = 0
                entry_price = None
                adjusted.append(0.0)
            elif entry_price is not None and price >= entry_price * (1.0 + profit_target):
                position = 0
                entry_price = None
                adjusted.append(0.0)
            else:
                adjusted.append(1.0)
        else:
            adjusted.append(0.0)

    adjusted_series = pd.Series(adjusted, index=signals.index, dtype=float)
    adjusted_series = adjusted_series.clip(lower=0.0, upper=1.0).ffill().fillna(0.0)
    return adjusted_series.astype(float)


def _clean_numeric_series(series: pd.Series, fill_value: float = 0.0) -> pd.Series:
    if not isinstance(series, pd.Series):
        if hasattr(series, "index"):
            series = _force_series(series, series.index)
        else:
            raise TypeError("Input must be a pandas Series or provide an index attribute.")

    cleaned = series.replace([np.inf, -np.inf], np.nan)
    if fill_value is not None:
        cleaned = cleaned.fillna(fill_value)
    return cleaned.astype(float)


def _compute_equity_curve(returns: pd.Series) -> pd.Series:
    if returns.empty:
        return pd.Series(dtype=float)

    clean_returns = _clean_numeric_series(returns, fill_value=0.0).copy()
    if not clean_returns.empty:
        clean_returns.iloc[0] = 0.0

    factors = 1.0 + clean_returns
    factors = factors.clip(lower=1e-9)
    equity = factors.cumprod()
    equity = equity.replace([np.inf, -np.inf], np.nan).ffill().fillna(1.0)
    return _force_series(equity, clean_returns.index)


def _format_percentage(value: float) -> str:
    if value is None or not np.isfinite(value):
        return "N/A"
    return f"{value * 100:.2f}%"


def _format_ratio(value: float) -> str:
    if value is None or not np.isfinite(value):
        return "N/A"
    return f"{value:.2f}"


def _safe_value(value: Optional[float]) -> float:
    if value is None or not np.isfinite(value):
        return float("nan")
    return float(value)


def get_selected_ticker(default_choice: str, custom_input: str) -> str:
    custom_input = custom_input.strip()
    if custom_input:
        display = format_display_ticker(custom_input, assume_exchange=DEFAULT_EXCHANGE)
        if not display:
            raise ValueError("A ticker symbol must be provided.")
        return display

    display_default = format_display_ticker(
        default_choice, assume_exchange=DEFAULT_EXCHANGE
    )
    if not display_default:
        raise ValueError("A ticker symbol must be provided.")
    return display_default


def download_data(ticker: str, start: date, end: date) -> pd.DataFrame:
    if not ticker:
        raise ValueError("A ticker symbol must be provided.")
    if start >= end:
        raise ValueError("Start date must be before end date.")

    symbol = normalize_ticker_symbol(ticker, assume_exchange=DEFAULT_EXCHANGE)
<<<<<<< HEAD
    end_inclusive = end + timedelta(days=1)
    raw = _call_with_optional_repair(
        yf.download,
        args=(symbol,),
        kwargs=_build_download_kwargs(start, end_inclusive),
=======

    raw = yf.download(
        symbol,
        start=start,
        end=end + timedelta(days=1),
        progress=False,
        auto_adjust=False,
        group_by="column",
>>>>>>> 18d4a2c4
    )
    if raw.empty:
        raise ValueError(f"Ticker {symbol} returned no price data.")

    if isinstance(raw.columns, pd.MultiIndex):
        raw.columns = [str(col[0]) for col in raw.columns]

    raw.columns = [str(column) for column in raw.columns]

    if "Adj Close" not in raw.columns and "Close" in raw.columns:
        raw["Adj Close"] = raw["Close"]

    raw = raw.dropna(how="all")
    if raw.empty:
        raise ValueError(f"Ticker {symbol} returned no price data.")

    raw.sort_index(inplace=True)
    raw.index = pd.to_datetime(raw.index)

    try:
        return _ensure_price_columns(raw)
    except KeyError as exc:  # pragma: no cover - defensive
        raise ValueError(f"Ticker {symbol} returned no price data.") from exc


StrategyHandler = Callable[[pd.DataFrame, StrategyParameters], Tuple[pd.Series, Dict[str, pd.Series]]]


def _strategy_buy_and_hold(df: pd.DataFrame, _: StrategyParameters) -> Tuple[pd.Series, Dict[str, pd.Series]]:
    signals = pd.Series(1.0, index=df.index, dtype=float)
    return signals, {}


def _strategy_moving_average(df: pd.DataFrame, params: StrategyParameters) -> Tuple[pd.Series, Dict[str, pd.Series]]:
    short = _force_series(
        df["Adj Close"].rolling(window=params.short_window, min_periods=1).mean(),
        df.index,
    )
    long = _force_series(
        df["Adj Close"].rolling(window=params.long_window, min_periods=1).mean(),
        df.index,
    )
    signals = _force_series(np.where(short > long, 1.0, 0.0), df.index)
    return signals, {"SMA_Short": short, "SMA_Long": long}


def _strategy_rsi(df: pd.DataFrame, params: StrategyParameters) -> Tuple[pd.Series, Dict[str, pd.Series]]:
    rsi_indicator = ta.momentum.RSIIndicator(close=df["Adj Close"], window=14, fillna=True)
    rsi = _force_series(rsi_indicator.rsi().clip(0, 100), df.index)
    raw_signal = np.where(
        rsi < params.rsi_lower,
        1.0,
        np.where(rsi > params.rsi_upper, 0.0, np.nan),
    )
    signals = _force_series(raw_signal, df.index).ffill().fillna(0.0)
    return signals, {"RSI": rsi}


def _strategy_macd(df: pd.DataFrame, _: StrategyParameters) -> Tuple[pd.Series, Dict[str, pd.Series]]:
    macd_indicator = ta.trend.MACD(close=df["Adj Close"], window_slow=26, window_fast=12, window_sign=9, fillna=True)
    macd = _force_series(macd_indicator.macd(), df.index)
    macd_signal = _force_series(macd_indicator.macd_signal(), df.index)
    macd_hist = _force_series(macd_indicator.macd_diff(), df.index)
    signals = _force_series(np.where(macd_hist > 0, 1.0, 0.0), df.index)
    return signals, {"MACD": macd, "MACD_Signal": macd_signal, "MACD_Hist": macd_hist}


def _strategy_bollinger(df: pd.DataFrame, params: StrategyParameters) -> Tuple[pd.Series, Dict[str, pd.Series]]:
    bb_indicator = ta.volatility.BollingerBands(
        close=df["Adj Close"],
        window=params.bollinger_window,
        window_dev=params.bollinger_width,
        fillna=True,
    )
    middle = _force_series(bb_indicator.bollinger_mavg(), df.index)
    upper = _force_series(bb_indicator.bollinger_hband(), df.index)
    lower = _force_series(bb_indicator.bollinger_lband(), df.index)
    long_signal = df["Adj Close"] < lower
    flat_signal = df["Adj Close"] > upper
    raw_signal = np.where(long_signal, 1.0, np.where(flat_signal, 0.0, np.nan))
    signals = _force_series(raw_signal, df.index).ffill().fillna(0.0)
    return signals, {"BB_Middle": middle, "BB_Upper": upper, "BB_Lower": lower}


def _strategy_momentum(df: pd.DataFrame, params: StrategyParameters) -> Tuple[pd.Series, Dict[str, pd.Series]]:
    roc_indicator = ta.momentum.ROCIndicator(close=df["Adj Close"], window=params.momentum_window, fillna=True)
    roc = _force_series(roc_indicator.roc(), df.index)
    signals = _force_series(np.where(roc > 0, 1.0, 0.0), df.index)
    return signals, {"ROC": roc}


def _strategy_mean_reversion(df: pd.DataFrame, params: StrategyParameters) -> Tuple[pd.Series, Dict[str, pd.Series]]:
    sma = _force_series(
        df["Adj Close"].rolling(window=params.mean_reversion_window, min_periods=1).mean(),
        df.index,
    )
    signals = _force_series(np.where(df["Adj Close"] < sma, 1.0, 0.0), df.index)
    return signals, {"MeanReversionSMA": sma}


def _strategy_golden_cross(
    df: pd.DataFrame, params: StrategyParameters
) -> Tuple[pd.Series, Dict[str, pd.Series]]:
    sma_50 = _force_series(df["Adj Close"].rolling(window=50, min_periods=1).mean(), df.index)
    sma_200 = _force_series(df["Adj Close"].rolling(window=200, min_periods=1).mean(), df.index)
    base_signals = _force_series(np.where(sma_50 > sma_200, 1.0, 0.0), df.index)
    adjusted_signals = _apply_profit_target(base_signals, df["Adj Close"], params.profit_target)
    signals = _force_series(adjusted_signals, df.index).clip(lower=0.0, upper=1.0).ffill().fillna(0.0)
    return signals, {"SMA_50": sma_50, "SMA_200": sma_200}


def _strategy_breakout(df: pd.DataFrame, params: StrategyParameters) -> Tuple[pd.Series, Dict[str, pd.Series]]:
    high = _force_series(
        df["High"].rolling(window=params.breakout_lookback, min_periods=1).max(),
        df.index,
    )
    low = _force_series(
        df["Low"].rolling(window=params.breakout_lookback, min_periods=1).min(),
        df.index,
    )
    raw_signal = np.where(
        df["Close"] > high.shift(1),
        1.0,
        np.where(df["Close"] < low.shift(1), 0.0, np.nan),
    )
    signals = _force_series(raw_signal, df.index).ffill().fillna(0.0)
    return signals, {"Breakout_High": high, "Breakout_Low": low}


STRATEGY_REGISTRY: Dict[str, StrategyHandler] = {
    "Buy and Hold": _strategy_buy_and_hold,
    "Moving Average Crossover (13/55)": _strategy_moving_average,
    "RSI Strategy": _strategy_rsi,
    "MACD Strategy": _strategy_macd,
    "Bollinger Bands": _strategy_bollinger,
    "Momentum": _strategy_momentum,
    "Mean Reversion": _strategy_mean_reversion,
    "Golden/Death Cross": _strategy_golden_cross,
    "Breakout": _strategy_breakout,
}


def apply_strategy(
    data: pd.DataFrame, strategy: str, params: Optional[StrategyParameters] = None
) -> Tuple[pd.DataFrame, pd.Series, pd.Series]:
    if data is None or data.empty:
        raise ValueError("Input price data must not be empty.")

    df = _ensure_price_columns(data)
    df = df.sort_index().copy()
    df["Adj Close"] = pd.to_numeric(df["Adj Close"], errors="coerce")
    df["Close"] = pd.to_numeric(df["Close"], errors="coerce")
    df["High"] = pd.to_numeric(df["High"], errors="coerce")
    df["Low"] = pd.to_numeric(df["Low"], errors="coerce")
    df["Open"] = pd.to_numeric(df["Open"], errors="coerce")
    df["Volume"] = pd.to_numeric(df["Volume"], errors="coerce").fillna(0.0)

    params = _sanitize_parameters(params)

    df["Return"] = _force_series(_clean_numeric_series(df["Adj Close"].pct_change(), fill_value=0.0), df.index)

    handler = STRATEGY_REGISTRY.get(strategy.strip())
    if handler is None:
        raise ValueError(f"Unsupported strategy: {strategy}")

    signals, extra_columns = handler(df, params)
    signals = _force_series(signals, df.index)
    signals = signals.astype(float).clip(lower=0.0, upper=1.0)
    signals = signals.replace([np.inf, -np.inf], np.nan).ffill().fillna(0.0)

    positions = _force_series(signals.shift(1).fillna(0.0), df.index)
    strategy_returns = _force_series(
        _clean_numeric_series(positions * df["Return"], fill_value=0.0),
        df.index,
    )

    equity_curve = _compute_equity_curve(strategy_returns)
    buy_hold_curve = _compute_equity_curve(df["Return"])

    results = df.copy()
    results["Adj Close"] = _force_series(results["Adj Close"], df.index)
    results["Close"] = _force_series(results["Close"], df.index)
    results["High"] = _force_series(results["High"], df.index)
    results["Low"] = _force_series(results["Low"], df.index)
    results["Open"] = _force_series(results["Open"], df.index)
    results["Volume"] = _force_series(results["Volume"], df.index)
    results["Return"] = _force_series(results["Return"], df.index)
    for name, values in extra_columns.items():
        results[name] = _force_series(values, df.index)
    results["Signal"] = _force_series(signals, df.index)
    results["Position"] = _force_series(positions, df.index)
    results["Strategy Return"] = _force_series(strategy_returns, df.index)
    results["Equity Curve"] = _force_series(equity_curve, df.index)
    results["Buy & Hold Equity"] = _force_series(buy_hold_curve, df.index)
    results.attrs["strategy_parameters"] = params

    return results, equity_curve, buy_hold_curve


def compute_metrics(
    equity_curve: pd.Series,
    buy_hold_curve: pd.Series,
    strategy_returns: pd.Series,
    benchmark_curve: Optional[pd.Series] = None,
) -> pd.DataFrame:
    if equity_curve.empty or buy_hold_curve.empty:
        raise ValueError("Equity curves are empty; cannot compute performance metrics.")

    equity_clean = equity_curve.replace([np.inf, -np.inf], np.nan).ffill().copy()
    buy_hold_clean = buy_hold_curve.replace([np.inf, -np.inf], np.nan).ffill().copy()

    if equity_clean.isna().all() or buy_hold_clean.isna().all():
        raise ValueError("Equity curves contain no valid data points.")

    final_equity = equity_clean.dropna().iloc[-1]
    final_buy_hold = buy_hold_clean.dropna().iloc[-1]

    total_return = final_equity - 1.0 if np.isfinite(final_equity) else np.nan
    buy_hold_return = final_buy_hold - 1.0 if np.isfinite(final_buy_hold) else np.nan

    trading_days = float(len(equity_clean.dropna()))
    years = trading_days / 252.0 if trading_days > 0 else np.nan
    if years is None or not np.isfinite(years) or years <= 0 or final_equity <= 0:
        cagr = np.nan
    else:
        cagr = final_equity ** (1.0 / years) - 1.0

    running_max = equity_clean.cummax().replace(0, np.nan)
    drawdown = (equity_clean / running_max) - 1.0
    drawdown = drawdown.replace([np.inf, -np.inf], np.nan)
    max_drawdown = drawdown.min(skipna=True)

    cleaned_returns = _clean_numeric_series(strategy_returns, fill_value=0.0)
    active_returns = cleaned_returns[np.abs(cleaned_returns) > 1e-12]
    win_rate = (active_returns > 0).mean() if not active_returns.empty else np.nan

    daily_std = cleaned_returns.std(ddof=0)
    volatility = daily_std * math.sqrt(252) if np.isfinite(daily_std) else np.nan
    if np.isfinite(daily_std) and daily_std > 0:
        sharpe = (cleaned_returns.mean() / daily_std) * math.sqrt(252)
    else:
        sharpe = np.nan

    metrics_data = [
        {
            "Metric": "Strategy Total Return",
            "RawValue": _safe_value(total_return),
            "Display": _format_percentage(total_return),
        },
        {
            "Metric": "Buy & Hold Total Return",
            "RawValue": _safe_value(buy_hold_return),
            "Display": _format_percentage(buy_hold_return),
        },
        {
            "Metric": "CAGR",
            "RawValue": _safe_value(cagr),
            "Display": _format_percentage(cagr),
        },
        {
            "Metric": "Max Drawdown",
            "RawValue": _safe_value(max_drawdown),
            "Display": _format_percentage(max_drawdown),
        },
        {
            "Metric": "Win Rate",
            "RawValue": _safe_value(win_rate),
            "Display": _format_percentage(win_rate),
        },
        {
            "Metric": "Annualized Volatility",
            "RawValue": _safe_value(volatility),
            "Display": _format_percentage(volatility),
        },
        {
            "Metric": "Sharpe Ratio",
            "RawValue": _safe_value(sharpe),
            "Display": _format_ratio(sharpe),
        },
    ]

    if benchmark_curve is not None and not benchmark_curve.empty:
        benchmark_clean = benchmark_curve.replace([np.inf, -np.inf], np.nan).ffill().dropna()
        if not benchmark_clean.empty:
            benchmark_return = benchmark_clean.iloc[-1] - 1.0
            metrics_data.append(
                {
                    "Metric": "Benchmark Total Return",
                    "RawValue": _safe_value(benchmark_return),
                    "Display": _format_percentage(benchmark_return),
                }
            )

    return pd.DataFrame(metrics_data)


def _add_indicator_layers(
    price_df: pd.DataFrame, strategy: str, params: StrategyParameters
) -> Tuple[List[alt.Chart], bool]:
    layers: List[alt.Chart] = []
    requires_secondary_axis = False

    if {"SMA_Short", "SMA_Long"}.issubset(price_df.columns):
        layers.append(
            alt.Chart(price_df)
            .mark_line(color="#ff7f0e", strokeDash=[4, 2])
            .encode(x="Date:T", y="SMA_Short:Q", tooltip=["Date:T", alt.Tooltip("SMA_Short:Q", format=".2f", title="SMA Short")])
        )
        layers.append(
            alt.Chart(price_df)
            .mark_line(color="#2ca02c", strokeDash=[2, 2])
            .encode(x="Date:T", y="SMA_Long:Q", tooltip=["Date:T", alt.Tooltip("SMA_Long:Q", format=".2f", title="SMA Long")])
        )

    if {"BB_Upper", "BB_Lower"}.issubset(price_df.columns):
        layers.append(
            alt.Chart(price_df)
            .mark_area(color="#c6dbef", opacity=0.3)
            .encode(x="Date:T", y="BB_Lower:Q", y2="BB_Upper:Q")
        )
        layers.append(
            alt.Chart(price_df)
            .mark_line(color="#9467bd")
            .encode(x="Date:T", y="BB_Middle:Q", tooltip=["Date:T", alt.Tooltip("BB_Middle:Q", format=".2f", title="BB Middle")])
        )

    if "ROC" in price_df.columns:
        requires_secondary_axis = True
        layers.append(
            alt.Chart(price_df)
            .mark_line(color="#17becf")
            .encode(
                x="Date:T",
                y=alt.Y(
                    "ROC:Q",
                    axis=alt.Axis(title="ROC", titleColor="#17becf"),
                    scale=alt.Scale(zero=False),
                ),
                tooltip=["Date:T", alt.Tooltip("ROC:Q", format=".2f")],
            )
        )

    if "MeanReversionSMA" in price_df.columns:
        layers.append(
            alt.Chart(price_df)
            .mark_line(color="#bcbd22", strokeDash=[5, 3])
            .encode(
                x="Date:T",
                y="MeanReversionSMA:Q",
                tooltip=["Date:T", alt.Tooltip("MeanReversionSMA:Q", format=".2f", title="Mean Reversion SMA")],
            )
        )

    if {"SMA_50", "SMA_200"}.issubset(price_df.columns):
        layers.append(
            alt.Chart(price_df)
            .mark_line(color="#ff9896", strokeDash=[4, 4])
            .encode(x="Date:T", y="SMA_50:Q", tooltip=["Date:T", alt.Tooltip("SMA_50:Q", format=".2f", title="50D SMA")])
        )
        layers.append(
            alt.Chart(price_df)
            .mark_line(color="#8c564b", strokeDash=[6, 3])
            .encode(x="Date:T", y="SMA_200:Q", tooltip=["Date:T", alt.Tooltip("SMA_200:Q", format=".2f", title="200D SMA")])
        )

    if {"Breakout_High", "Breakout_Low"}.issubset(price_df.columns):
        layers.append(
            alt.Chart(price_df)
            .mark_line(color="#1f77b4", strokeDash=[2, 1])
            .encode(x="Date:T", y="Breakout_High:Q", tooltip=["Date:T", alt.Tooltip("Breakout_High:Q", format=".2f", title="High Lookback")])
        )
        layers.append(
            alt.Chart(price_df)
            .mark_line(color="#d62728", strokeDash=[2, 1])
            .encode(x="Date:T", y="Breakout_Low:Q", tooltip=["Date:T", alt.Tooltip("Breakout_Low:Q", format=".2f", title="Low Lookback")])
        )

    if "RSI" in price_df.columns:
        requires_secondary_axis = True
        layers.append(
            alt.Chart(price_df)
            .mark_line(color="#d62728")
            .encode(
                x="Date:T",
                y=alt.Y(
                    "RSI:Q",
                    axis=alt.Axis(title="RSI", titleColor="#d62728"),
                    scale=alt.Scale(domain=[0, 100]),
                ),
                tooltip=["Date:T", alt.Tooltip("RSI:Q", format=".2f")],
            )
        )
        rsi_thresholds = pd.DataFrame({"RSI_Level": [params.rsi_lower, params.rsi_upper]})
        layers.append(
            alt.Chart(rsi_thresholds)
            .mark_rule(color="#d62728", strokeDash=[4, 4])
            .encode(y="RSI_Level:Q")
        )

    if {"MACD", "MACD_Signal"}.issubset(price_df.columns):
        requires_secondary_axis = True
        layers.append(
            alt.Chart(price_df)
            .mark_line(color="#9467bd")
            .encode(
                x="Date:T",
                y=alt.Y("MACD:Q", axis=alt.Axis(title="MACD", titleColor="#9467bd"), scale=alt.Scale(zero=False)),
                tooltip=["Date:T", alt.Tooltip("MACD:Q", format=".2f")],
            )
        )
        layers.append(
            alt.Chart(price_df)
            .mark_line(color="#8c564b", strokeDash=[4, 2])
            .encode(
                x="Date:T",
                y=alt.Y(
                    "MACD_Signal:Q",
                    axis=alt.Axis(title="Signal", titleColor="#8c564b"),
                    scale=alt.Scale(zero=False),
                ),
                tooltip=["Date:T", alt.Tooltip("MACD_Signal:Q", format=".2f")],
            )
        )
        if "MACD_Hist" in price_df.columns:
            layers.append(
                alt.Chart(price_df)
                .mark_bar(color="#c5b0d5", opacity=0.5)
                .encode(
                    x="Date:T",
                    y=alt.Y("MACD_Hist:Q", axis=alt.Axis(title="Histogram"), scale=alt.Scale(zero=False)),
                    tooltip=["Date:T", alt.Tooltip("MACD_Hist:Q", format=".2f", title="MACD Hist")],
                )
            )

    return layers, requires_secondary_axis


def build_price_chart(
    results: pd.DataFrame, strategy: str, params: StrategyParameters
) -> alt.Chart:
    if results.empty:
        raise ValueError("Results dataframe cannot be empty when building price chart.")

    params = _sanitize_parameters(params)

    if "Adj Close" not in results.columns:
        raise ValueError("Results missing 'Adj Close' column required for charting.")

    safe_results = results.copy()
    safe_results.index = pd.to_datetime(safe_results.index)

    drop_columns: List[str] = []
    for column_name in list(safe_results.columns):
        column = safe_results[column_name]
        try:
            coerced = _force_series(column, safe_results.index).replace([np.inf, -np.inf], np.nan)
        except Exception:
            if column_name == "Adj Close":
                raise ValueError("Results missing numeric 'Adj Close' data for charting.")
            drop_columns.append(column_name)
            continue
        if coerced.isna().all():
            if column_name == "Adj Close":
                raise ValueError("Results missing numeric 'Adj Close' data for charting.")
            drop_columns.append(column_name)
            continue
        safe_results[column_name] = coerced

    if drop_columns:
        safe_results = safe_results.drop(columns=drop_columns)

    if "Adj Close" not in safe_results.columns:
        raise ValueError("Results missing 'Adj Close' column required for charting.")

    price_df = safe_results.reset_index().rename(columns={"index": "Date"})
    if "Date" not in price_df.columns:
        price_df.rename(columns={price_df.columns[0]: "Date"}, inplace=True)
    price_df["Date"] = pd.to_datetime(price_df["Date"])
    price_df = price_df.replace([np.inf, -np.inf], np.nan)
    price_df = price_df.dropna(subset=["Adj Close"]).copy()
    price_df = price_df.dropna(axis=1, how="all")
    if "Position" in price_df.columns:
        price_df["Position"] = price_df["Position"].fillna(0.0)

    base_price = (
        alt.Chart(price_df)
        .mark_line(color="#1f77b4")
        .encode(
            x="Date:T",
            y=alt.Y("Adj Close:Q", title="Adjusted Close"),
            tooltip=["Date:T", alt.Tooltip("Adj Close:Q", format=".2f")],
        )
    )

    layers: List[alt.Chart] = [base_price]
    indicator_layers, requires_secondary_axis = _add_indicator_layers(price_df, strategy, params)
    layers.extend(indicator_layers)

    position_diff = price_df["Position"].diff().fillna(price_df["Position"])
    buy_points = price_df.loc[position_diff > 0]
    sell_points = price_df.loc[position_diff < 0]

    if not buy_points.empty:
        layers.append(
            alt.Chart(buy_points)
            .mark_point(color="#2ca02c", size=80, shape="triangle-up")
            .encode(
                x="Date:T",
                y="Adj Close:Q",
                tooltip=[
                    "Date:T",
                    alt.Tooltip("Adj Close:Q", format=".2f"),
                    alt.Tooltip("Position:Q", title="Position"),
                ],
            )
        )

    if not sell_points.empty:
        layers.append(
            alt.Chart(sell_points)
            .mark_point(color="#d62728", size=80, shape="triangle-down")
            .encode(
                x="Date:T",
                y="Adj Close:Q",
                tooltip=[
                    "Date:T",
                    alt.Tooltip("Adj Close:Q", format=".2f"),
                    alt.Tooltip("Position:Q", title="Position"),
                ],
            )
        )

    chart = alt.layer(*layers)
    if requires_secondary_axis:
        chart = chart.resolve_scale(y="independent")

    return chart.interactive()


def build_equity_chart(
    equity_curve: pd.Series,
    buy_hold_curve: pd.Series,
    strategy: str,
    benchmark_curve: Optional[pd.Series] = None,
    benchmark_label: str = "Benchmark",
) -> alt.Chart:
    if equity_curve.empty or buy_hold_curve.empty:
        raise ValueError("Equity curves must not be empty when building equity chart.")

    primary_index = equity_curve.index
    curve_dict = {
        strategy: _force_series(equity_curve, primary_index),
        "Buy & Hold": _force_series(buy_hold_curve, primary_index),
    }
    if benchmark_curve is not None and not benchmark_curve.empty:
        curve_dict[benchmark_label] = _force_series(benchmark_curve, primary_index)

    equity_df = pd.concat(curve_dict, axis=1)
    equity_df = equity_df.replace([np.inf, -np.inf], np.nan)
    equity_df = equity_df.dropna(axis=1, how="all")
    equity_df = equity_df.dropna(how="all")
    equity_df.index = pd.to_datetime(equity_df.index)
    equity_df = equity_df.reset_index().rename(columns={"index": "Date"})
    equity_long = equity_df.melt("Date", var_name="Series", value_name="Equity")
    equity_long = equity_long.dropna(subset=["Equity"])

    return (
        alt.Chart(equity_long)
        .mark_line()
        .encode(
            x="Date:T",
            y=alt.Y("Equity:Q", title="Equity"),
            color=alt.Color("Series:N", legend=alt.Legend(title="Strategy")),
            tooltip=["Date:T", "Series:N", alt.Tooltip("Equity:Q", format=".2f")],
        )
        .interactive()
    )


def _create_download_package(results: pd.DataFrame, metrics: pd.DataFrame) -> bytes:
    buffer = io.BytesIO()
    with zipfile.ZipFile(buffer, "w", zipfile.ZIP_DEFLATED) as zip_file:
        results_csv = results.reset_index().to_csv(index=False)
        metrics_csv = metrics.to_csv(index=False)
        zip_file.writestr("results.csv", results_csv)
        zip_file.writestr("metrics.csv", metrics_csv)
    buffer.seek(0)
    return buffer.getvalue()


def _prepare_benchmark_curve(
    ticker: str,
    start_date: date,
    end_date: date,
    align_index: Iterable[pd.Timestamp],
) -> Tuple[Optional[pd.Series], Optional[str]]:
    if not ticker:
        return None, None

    try:
        benchmark_data = download_data(ticker, start_date, end_date)
    except Exception as exc:  # noqa: BLE001
        return None, str(exc)

    benchmark_returns = _force_series(
        _clean_numeric_series(benchmark_data["Adj Close"].pct_change(), fill_value=0.0),
        benchmark_data.index,
    )
    benchmark_curve = _force_series(_compute_equity_curve(benchmark_returns), benchmark_returns.index)
    benchmark_curve = benchmark_curve.reindex(pd.Index(align_index)).ffill().bfill()
    benchmark_curve = _force_series(benchmark_curve, benchmark_curve.index)
    if benchmark_curve.isna().all():
        return None, "Benchmark data contained only missing values."

    return benchmark_curve, None


def _render_app() -> None:
    st.title("ASX Stock Strategy Backtester")
    st.caption("Historical performance does not guarantee future results. Use for educational purposes only.")

    with st.sidebar:
        st.header("Backtest Settings")
        selected_common = st.selectbox("Common Tickers", options=COMMON_TICKERS, index=0)
        custom_ticker = st.text_input("Custom Ticker (optional)", value="")

        benchmark_candidates = ["None"] + [ticker for ticker in DEFAULT_BENCHMARKS + COMMON_TICKERS if ticker != selected_common]
        benchmark_choice = st.selectbox("Benchmark Ticker", options=benchmark_candidates, index=0)
        benchmark_custom = st.text_input("Custom Benchmark (optional)", value="")

        default_start = max(date(2000, 1, 1), date.today() - timedelta(days=365 * 5))
        start_date = st.date_input("Start Date", value=default_start)
        end_date = st.date_input("End Date", value=date.today())
        strategy_choice = st.selectbox("Strategy", STRATEGY_OPTIONS)

        with st.expander("Strategy Parameters", expanded=True):
            short_window_input = int(
                st.number_input("Short Moving Average Window", min_value=1, max_value=365, value=13, step=1)
            )
            long_window_input = int(
                st.number_input(
                    "Long Moving Average Window",
                    min_value=short_window_input + 1,
                    max_value=600,
                    value=max(55, short_window_input + 1),
                    step=1,
                )
            )
            rsi_lower_input = float(
                st.number_input("RSI Oversold Threshold", min_value=0.0, max_value=100.0, value=30.0, step=1.0)
            )
            rsi_upper_input = float(
                st.number_input(
                    "RSI Overbought Threshold",
                    min_value=min(100.0, rsi_lower_input + 1.0),
                    max_value=100.0,
                    value=min(100.0, max(70.0, rsi_lower_input + 1.0)),
                    step=1.0,
                )
            )
            bollinger_window_input = int(
                st.number_input("Bollinger Window", min_value=1, max_value=365, value=20, step=1)
            )
            bollinger_width_input = float(
                st.number_input("Bollinger Band Width", min_value=0.1, max_value=10.0, value=2.0, step=0.1)
            )
            momentum_window_input = int(
                st.number_input("Momentum Window", min_value=1, max_value=252, value=12, step=1)
            )
            mean_reversion_window_input = int(
                st.number_input("Mean Reversion Window", min_value=1, max_value=252, value=20, step=1)
            )
            breakout_lookback_input = int(
                st.number_input("Breakout Lookback", min_value=1, max_value=252, value=20, step=1)
            )
            profit_target_input = st.number_input(
                "Profit Target (%)",
                min_value=0.0,
                max_value=100.0,
                value=5.0,
                step=0.5,
            )

        run_backtest = st.button("Run Backtest", type="primary")

    ticker = get_selected_ticker(selected_common, custom_ticker)
    benchmark_choice = benchmark_choice.strip()
    benchmark_custom = benchmark_custom.strip()
    benchmark_ticker = ""

    if benchmark_custom:
        benchmark_display = format_display_ticker(
            benchmark_custom, assume_exchange=DEFAULT_EXCHANGE
        )
        if benchmark_display:
            benchmark_ticker = benchmark_display
        else:
            st.error("Benchmark ticker is invalid. Please check the value provided.")
    elif benchmark_choice and benchmark_choice.lower() != "none":
        benchmark_display = format_display_ticker(
            benchmark_choice, assume_exchange=DEFAULT_EXCHANGE
        )
        if benchmark_display:
            benchmark_ticker = benchmark_display

    params = StrategyParameters(
        short_window=short_window_input,
        long_window=long_window_input,
        rsi_lower=rsi_lower_input,
        rsi_upper=rsi_upper_input,
        bollinger_window=bollinger_window_input,
        bollinger_width=bollinger_width_input,
        momentum_window=momentum_window_input,
        mean_reversion_window=mean_reversion_window_input,
        breakout_lookback=breakout_lookback_input,
        profit_target=profit_target_input / 100.0,
    )
    params = _sanitize_parameters(params)

    if run_backtest:
        st.session_state["last_run"] = {
            "ticker": ticker,
            "benchmark": benchmark_ticker,
            "start": start_date,
            "end": end_date,
            "strategy": strategy_choice,
            "params": params,
        }

    last_run = st.session_state.get("last_run")
    if last_run and not run_backtest:
        ticker = last_run["ticker"]
        benchmark_ticker = last_run["benchmark"]
        start_date = last_run["start"]
        end_date = last_run["end"]
        strategy_choice = last_run["strategy"]
        params = last_run["params"]

    if run_backtest or last_run:
        try:
            price_data = download_data(ticker, start_date, end_date)
            results, equity_curve, buy_hold_curve = apply_strategy(price_data, strategy_choice, params)

            if results.empty:
                raise ValueError("No results generated for the selected parameters.")

            benchmark_curve: Optional[pd.Series] = None
            benchmark_error: Optional[str] = None
            if benchmark_ticker and benchmark_ticker != ticker:
                benchmark_curve, benchmark_error = _prepare_benchmark_curve(
                    benchmark_ticker, start_date, end_date, results.index
                )
                if benchmark_error:
                    st.warning(f"Benchmark data unavailable: {benchmark_error}")
                if benchmark_curve is not None:
                    results[f"{benchmark_ticker} Equity"] = benchmark_curve

            metrics_table = compute_metrics(
                equity_curve,
                buy_hold_curve,
                results["Strategy Return"],
                benchmark_curve=benchmark_curve,
            )

            st.success(f"Backtest completed for {ticker} using the {strategy_choice} strategy.")

            st.subheader("Price Chart & Signals")
            st.caption(f"Profit Target: {params.profit_target * 100:.1f}%")
            st.altair_chart(build_price_chart(results, strategy_choice, params), use_container_width=True)

            st.subheader("Equity Curve Comparison")
            st.altair_chart(
                build_equity_chart(
                    equity_curve,
                    buy_hold_curve,
                    strategy_choice,
                    benchmark_curve=benchmark_curve,
                    benchmark_label=benchmark_ticker or "Benchmark",
                ),
                use_container_width=True,
            )

            metrics_lookup = metrics_table.set_index("Metric")
            strategy_total_raw = metrics_lookup.loc["Strategy Total Return", "RawValue"]
            buy_hold_total_raw = metrics_lookup.loc["Buy & Hold Total Return", "RawValue"]
            total_delta = (
                _format_percentage(strategy_total_raw - buy_hold_total_raw)
                if np.isfinite(strategy_total_raw) and np.isfinite(buy_hold_total_raw)
                else None
            )

            st.subheader("Key Performance Metrics")
            summary_cols = st.columns(3)
            summary_cols[0].metric(
                "Total Return",
                metrics_lookup.loc["Strategy Total Return", "Display"],
                delta=total_delta,
            )
            summary_cols[1].metric("CAGR", metrics_lookup.loc["CAGR", "Display"])
            summary_cols[2].metric("Sharpe Ratio", metrics_lookup.loc["Sharpe Ratio", "Display"])

            st.dataframe(metrics_lookup[["Display"]].rename(columns={"Display": "Value"}))

            export_data = _create_download_package(results, metrics_table)
            safe_ticker_for_file = (
                normalize_ticker_symbol(ticker, assume_exchange=DEFAULT_EXCHANGE)
                .replace(".", "_")
                .replace(":", "_")
                .replace(" ", "_")
            )
            st.download_button(
                label="Download Results & Metrics (ZIP)",
                data=export_data,
                file_name=f"backtest_{safe_ticker_for_file}_{strategy_choice.replace(' ', '_').lower()}.zip",
                mime="application/zip",
            )

            with st.expander("Show Raw Data"):
                st.dataframe(results.round(4))

        except Exception as exc:  # noqa: BLE001
            st.error(f"Backtest failed: {exc}")
    else:
        st.info("Configure your parameters and click 'Run Backtest' to evaluate the strategy.")


# -------------------- Internal Self Tests -------------------- #


def _create_mock_price_data(rows: int = 260) -> pd.DataFrame:
    rng = np.random.default_rng(42)
    dates = pd.date_range("2020-01-01", periods=rows, freq="B")
    base_price = np.linspace(100, 120, rows) + rng.normal(0, 1, rows).cumsum() * 0.1
    close = pd.Series(base_price, index=dates)
    data = pd.DataFrame(
        {
            "Open": close.shift(1, fill_value=close.iloc[0]),
            "High": close + rng.uniform(0.5, 1.5, rows),
            "Low": close - rng.uniform(0.5, 1.5, rows),
            "Close": close,
            "Adj Close": close,
            "Volume": rng.integers(1000, 5000, rows),
        },
        index=dates,
    )
    return data


def _validate_strategy_output(results: pd.DataFrame, equity_curve: pd.Series, buy_hold_curve: pd.Series) -> Dict[str, bool]:
    checks: Dict[str, bool] = {}
    required_columns = {
        "Adj Close",
        "Return",
        "Signal",
        "Position",
        "Strategy Return",
        "Equity Curve",
        "Buy & Hold Equity",
    }
    checks["columns_present"] = required_columns.issubset(results.columns)
    checks["adj_close_float"] = "Adj Close" in results.columns and np.issubdtype(results["Adj Close"].dtype, np.floating)
    checks["no_signal_nan"] = not results["Signal"].isna().any()
    checks["signal_bounds"] = bool(((results["Signal"] >= 0) & (results["Signal"] <= 1)).all())
    checks["position_nan"] = not results["Position"].isna().any()
    checks["equity_non_negative"] = bool((equity_curve >= 0).all())
    checks["buy_hold_non_negative"] = bool((buy_hold_curve >= 0).all())
    checks["series_are_1d"] = all(getattr(results[column], "ndim", 1) == 1 for column in required_columns)
    checks["curves_are_1d"] = getattr(equity_curve, "ndim", 1) == 1 and getattr(buy_hold_curve, "ndim", 1) == 1
    checks["params_attached"] = isinstance(results.attrs.get("strategy_parameters"), StrategyParameters)
    return checks


def _run_self_tests() -> None:
    import unittest
    from unittest import mock

    class BacktesterTests(unittest.TestCase):
        def setUp(self) -> None:
            self.mock_data = _create_mock_price_data()
            self.custom_params = StrategyParameters(
                short_window=5,
                long_window=21,
                rsi_lower=25.0,
                rsi_upper=75.0,
                bollinger_window=15,
                bollinger_width=2.5,
                momentum_window=10,
                mean_reversion_window=15,
                breakout_lookback=15,
            )

        def test_download_data_success(self) -> None:
            with mock.patch("yfinance.download", return_value=self.mock_data.copy()):
                data = download_data("ASX: BHP", date(2020, 1, 1), date(2020, 12, 31))
                self.assertFalse(data.empty)
                for col in ["Adj Close", "Close", "High", "Low"]:
                    self.assertIn(col, data.columns)

        def test_download_data_invalid_dates(self) -> None:
            with self.assertRaises(ValueError):
                download_data("ASX: BHP", date(2020, 1, 1), date(2020, 1, 1))

        def test_download_data_empty_response(self) -> None:
            with mock.patch("yfinance.download", return_value=pd.DataFrame()):
                with self.assertRaises(ValueError):
                    download_data("ASX: BHP", date(2020, 1, 1), date(2020, 2, 1))

        def test_download_data_handles_multiindex_columns(self) -> None:
            multiindex_data = self.mock_data.copy()
            multiindex_data.columns = pd.MultiIndex.from_product([multiindex_data.columns, ["BHP.AX"]])
            with mock.patch("yfinance.download", return_value=multiindex_data):
                data = download_data("ASX: BHP", date(2020, 1, 1), date(2020, 12, 31))
                self.assertIn("Adj Close", data.columns)
                self.assertTrue(np.issubdtype(data["Adj Close"].dtype, np.floating))

        def test_download_data_creates_adj_close_from_close(self) -> None:
            without_adj = self.mock_data.drop(columns=["Adj Close"]).copy()
            with mock.patch("yfinance.download", return_value=without_adj):
                data = download_data("ASX: BHP", date(2020, 1, 1), date(2020, 12, 31))
                self.assertIn("Adj Close", data.columns)
                self.assertTrue(np.allclose(data["Adj Close"], data["Close"]))

        def test_apply_strategy_outputs(self) -> None:
            for strategy in STRATEGY_OPTIONS:
                results, equity_curve, buy_hold_curve = apply_strategy(
                    self.mock_data, strategy, self.custom_params
                )
                checks = _validate_strategy_output(results, equity_curve, buy_hold_curve)
                self.assertTrue(all(checks.values()), msg=f"Strategy {strategy} failed checks: {checks}")

        def test_profit_target_triggers_exit(self) -> None:
            dates = pd.date_range("2022-01-03", periods=300, freq="B")
            prices = pd.Series(np.linspace(100.0, 130.0, len(dates)), index=dates)
            synthetic = pd.DataFrame(
                {
                    "Open": prices,
                    "High": prices,
                    "Low": prices,
                    "Close": prices,
                    "Adj Close": prices,
                    "Volume": 1_000.0,
                }
            )
            params = StrategyParameters(profit_target=0.05)
            results, _, _ = apply_strategy(synthetic, "Golden/Death Cross", params)
            signals = results["Signal"].astype(float)
            prices_series = results["Adj Close"].astype(float)

            entries = signals[(signals == 1.0) & (signals.shift(1, fill_value=0.0) == 0.0)]
            self.assertFalse(entries.empty, "Strategy never entered despite bullish data")
            first_entry_index = entries.index[0]
            entry_price = prices_series.loc[first_entry_index]

            signal_frame = pd.DataFrame(
                {
                    "signal": signals,
                    "prev": signals.shift(1, fill_value=0.0),
                    "price": prices_series,
                }
            )
            signal_frame = signal_frame.loc[first_entry_index:]
            exits = signal_frame[(signal_frame["signal"] == 0.0) & (signal_frame["prev"] == 1.0)]
            self.assertFalse(exits.empty, "Profit target never triggered an exit")
            first_exit_price = exits.iloc[0]["price"]
            self.assertGreaterEqual(first_exit_price, entry_price * 1.05 - 1e-6)

        def test_compute_metrics_valid(self) -> None:
            results, equity_curve, buy_hold_curve = apply_strategy(
                self.mock_data, "Buy and Hold", self.custom_params
            )
            metrics = compute_metrics(
                equity_curve,
                buy_hold_curve,
                results["Strategy Return"],
            )
            self.assertFalse(metrics.empty)
            self.assertIn("Metric", metrics.columns)
            self.assertIn("RawValue", metrics.columns)
            self.assertIn("Display", metrics.columns)
            self.assertTrue(all(isinstance(val, str) for val in metrics["Display"]))

        def test_compute_metrics_with_benchmark(self) -> None:
            results, equity_curve, buy_hold_curve = apply_strategy(
                self.mock_data, "Momentum", self.custom_params
            )
            benchmark_curve = buy_hold_curve * 1.01
            metrics = compute_metrics(
                equity_curve,
                buy_hold_curve,
                results["Strategy Return"],
                benchmark_curve=benchmark_curve,
            )
            self.assertIn("Benchmark Total Return", metrics["Metric"].values)

        def test_compute_metrics_handles_non_positive_cagr(self) -> None:
            dates = pd.date_range("2021-01-01", periods=2, freq="B")
            equity_curve = pd.Series([1.0, 0.0], index=dates)
            buy_hold_curve = pd.Series([1.0, 1.05], index=dates)
            returns = pd.Series([0.0, -1.0], index=dates)
            metrics = compute_metrics(equity_curve, buy_hold_curve, returns)
            cagr_display = metrics.loc[metrics["Metric"] == "CAGR", "Display"].iloc[0]
            self.assertEqual(cagr_display, "N/A")

        def test_build_price_chart(self) -> None:
            results, _, _ = apply_strategy(
                self.mock_data, "Momentum", self.custom_params
            )
            chart = build_price_chart(results, "Momentum", self.custom_params)
            chart_dict = chart.to_dict()
            self.assertIsInstance(chart_dict, dict)
            self.assertIn("layer", chart_dict)

        def test_build_equity_chart(self) -> None:
            results, equity_curve, buy_hold_curve = apply_strategy(
                self.mock_data, "Mean Reversion", self.custom_params
            )
            benchmark_curve = buy_hold_curve * 0.95
            chart = build_equity_chart(
                equity_curve,
                buy_hold_curve,
                "Mean Reversion",
                benchmark_curve=benchmark_curve,
                benchmark_label="Benchmark Test",
            )
            chart_dict = chart.to_dict()
            self.assertIsInstance(chart_dict, dict)
            self.assertIn("data", chart_dict)

        def test_download_package_contains_files(self) -> None:
            results, equity_curve, buy_hold_curve = apply_strategy(
                self.mock_data, "Buy and Hold", self.custom_params
            )
            metrics = compute_metrics(
                equity_curve,
                buy_hold_curve,
                results["Strategy Return"],
            )
            zip_bytes = _create_download_package(results, metrics)
            with zipfile.ZipFile(io.BytesIO(zip_bytes), "r") as zip_file:
                self.assertIn("results.csv", zip_file.namelist())
                self.assertIn("metrics.csv", zip_file.namelist())

        def test_parameter_sanitization(self) -> None:
            dirty_params = StrategyParameters(
                short_window=-5,
                long_window=3,
                rsi_lower=90,
                rsi_upper=20,
                bollinger_window=0,
                bollinger_width=-1,
                momentum_window=0,
                mean_reversion_window=-10,
                breakout_lookback=0,
            )
            clean_params = _sanitize_parameters(dirty_params)
            self.assertGreater(clean_params.long_window, clean_params.short_window)
            self.assertLess(clean_params.rsi_lower, clean_params.rsi_upper)
            self.assertGreater(clean_params.bollinger_window, 0)
            self.assertGreater(clean_params.bollinger_width, 0)

    suite = unittest.defaultTestLoader.loadTestsFromTestCase(BacktesterTests)
    runner = unittest.TextTestRunner(verbosity=0)
    result = runner.run(suite)
    if not result.wasSuccessful():
        raise AssertionError("Self-tests failed")


def main() -> None:
    _render_app()


if __name__ == "__main__":
    _run_self_tests()
    print("ALL TESTS PASSED")
    try:
        main()
    except Exception as exc:  # pragma: no cover - allow running without Streamlit runtime
        print(f"Streamlit runtime not available outside `streamlit run`: {exc}")<|MERGE_RESOLUTION|>--- conflicted
+++ resolved
@@ -155,56 +155,6 @@
     except ValueError:
         return None
 
-<<<<<<< HEAD
-
-def _call_with_optional_repair(
-    func: Callable[..., pd.DataFrame],
-    *,
-    args: Optional[Iterable[object]] = None,
-    kwargs: Optional[Dict[str, object]] = None,
-) -> pd.DataFrame:
-    """Invoke a yfinance download that may support the ``repair`` flag."""
-
-    call_args = tuple(args or ())
-    base_kwargs = dict(kwargs or {})
-
-    if "repair" not in base_kwargs:
-        repair_kwargs = dict(base_kwargs)
-        repair_kwargs["repair"] = True
-        try:
-            return func(*call_args, **repair_kwargs)
-        except TypeError as exc:
-            if "repair" not in str(exc).lower():
-                raise
-
-    return func(*call_args, **base_kwargs)
-
-
-def _build_download_kwargs(start: date, end: date) -> Dict[str, object]:
-    return {
-        "start": start,
-        "end": end,
-        "interval": "1d",
-        "auto_adjust": False,
-        "progress": False,
-        "threads": True,
-        "rounding": True,
-    }
-
-COMMON_TICKERS: List[str] = [
-    format_display_ticker(symbol)
-    for symbol in (
-        "ASX: BHP",
-        "ASX: CBA",
-        "ASX: NAB",
-        "ASX: WBC",
-        "ASX: ANZ",
-        "ASX: CSL",
-        "ASX: WES",
-        "ASX: WOW",
-        "ASX: FMG",
-        "ASX: TLS",
-=======
 COMMON_TICKERS: List[str] = [
     format_display_ticker(symbol)
     for symbol in (
@@ -218,21 +168,11 @@
         "WOW.AX",
         "FMG.AX",
         "TLS.AX",
->>>>>>> 18d4a2c4
     )
 ]
 
 DEFAULT_BENCHMARKS: List[str] = [
-<<<<<<< HEAD
-    format_display_ticker(symbol)
-    for symbol in (
-        "ASX: XJO",
-        "ASX: XAO",
-        "ASX: STW",
-    )
-=======
     format_display_ticker(symbol) for symbol in ("XJO.AX", "XAO.AX", "STW.AX")
->>>>>>> 18d4a2c4
 ]
 
 STRATEGY_OPTIONS: List[str] = [
@@ -466,13 +406,6 @@
         raise ValueError("Start date must be before end date.")
 
     symbol = normalize_ticker_symbol(ticker, assume_exchange=DEFAULT_EXCHANGE)
-<<<<<<< HEAD
-    end_inclusive = end + timedelta(days=1)
-    raw = _call_with_optional_repair(
-        yf.download,
-        args=(symbol,),
-        kwargs=_build_download_kwargs(start, end_inclusive),
-=======
 
     raw = yf.download(
         symbol,
@@ -481,7 +414,6 @@
         progress=False,
         auto_adjust=False,
         group_by="column",
->>>>>>> 18d4a2c4
     )
     if raw.empty:
         raise ValueError(f"Ticker {symbol} returned no price data.")
